//
//  ServerComms.swift
//  AugmentOS_Manager
//
//  Created by Matthew Fosse on 3/5/25.
//

import Foundation
import Combine

protocol ServerCommsCallback {
  func onConnectionAck()
  func onAppStateChange(_ apps: [ThirdPartyCloudApp]/*, _ whatToStream: [String]*/)
  func onConnectionError(_ error: String)
  func onAuthError()
  func onMicrophoneStateChange(_ isEnabled: Bool)
  func onDisplayEvent(_ event: [String: Any])
  func onRequestSingle(_ dataType: String)
  func onStatusUpdate(_ status: [String: Any])
  func onAppStarted(_ packageName: String)
  func onAppStopped(_ packageName: String)
  func onJsonMessage(_ message: [String: Any])
  func onPhotoRequest(_ requestId: String, _ appId: String, _ webhookUrl: String)
  func onRtmpStreamStartRequest(_ message: [String: Any])
  func onRtmpStreamStop()
  func onRtmpStreamKeepAlive(_ message: [String: Any])
}

class ServerComms {
  private static var instance: ServerComms?
  
  public let wsManager = WebSocketManager()
  private var speechRecCallback: ((([String: Any]) -> Void))?
  private var serverCommsCallback: ServerCommsCallback?
  private var coreToken: String = ""
  var userid: String = ""
  private var serverUrl: String = ""
  
  // Audio queue system
  private let audioQueue = DispatchQueue(label: "com.mentra.audioQueue")
  private var audioBuffer = ArrayBlockingQueue<Data>(capacity: 100) // 10 seconds of audio assuming similar frame rates
  private var audioSenderThread: Thread?
  private var audioSenderRunning = false
  private var cancellables = Set<AnyCancellable>()
  
  private var reconnecting: Bool = false
  private var reconnectionAttempts: Int = 0
  public let calendarManager = CalendarManager()
  public let locationManager = LocationManager()
  public let mediaManager = MediaManager()
  
  static func getInstance() -> ServerComms {
    if instance == nil {
      instance = ServerComms()
    }
    return instance!
  }
  
  private init() {
    // Subscribe to WebSocket messages
    wsManager.messages
      .sink { [weak self] message in
        self?.handleIncomingMessage(message)
      }
      .store(in: &cancellables)
    
    // Subscribe to WebSocket status changes
    wsManager.status
      .sink { [weak self] status in
        self?.handleStatusChange(status)
      }
      .store(in: &cancellables)
    
    startAudioSenderThread()
    
    // every hour send calendar events again:
    let oneHour: TimeInterval = 1 * 60 * 60// 1hr
    Timer.scheduledTimer(withTimeInterval: oneHour, repeats: true) { [weak self] _ in
      CoreCommsService.log("Periodic calendar sync")
      self?.sendCalendarEvents()
    }
    
    // Deploy datetime coordinates to command center every 60 seconds
    let sixtySeconds: TimeInterval = 60
    Timer.scheduledTimer(withTimeInterval: sixtySeconds, repeats: true) { [weak self] _ in
      CoreCommsService.log("Periodic datetime transmission")
      guard let self = self else { return }
      let isoDatetime = ServerComms.getCurrentIsoDatetime()
      self.sendUserDatetimeToBackend(isoDatetime: isoDatetime)
    }
    
    // send location updates every 15 minutes:
    // TODO: ios (left out for now for battery savings)
    //    let fifteenMinutes: TimeInterval = 15 * 60
    //    Timer.scheduledTimer(withTimeInterval: fifteenMinutes, repeats: true) { [weak self] _ in
    //      CoreCommsService.log("Periodic location update")
    //      self?.sendLocationUpdates()
    //    }
    
    // Setup calendar change notifications
    calendarManager.setCalendarChangedCallback { [weak self] in
      self?.sendCalendarEvents()
    }
    
    // setup location change notification:
    locationManager.setLocationChangedCallback { [weak self] in
      self?.sendLocationUpdates()
    }
    
  }
  
  func setAuthCredentials(_ userid: String, _ coreToken: String) {
    self.coreToken = coreToken
    self.userid = userid
  }
  
  func setServerUrl(_ url: String) {
    self.serverUrl = url
    CoreCommsService.log("ServerComms: setServerUrl: \(url)")
    if self.wsManager.isConnected() {
      wsManager.disconnect()
      connectWebSocket()
    }
  }
  
  func setServerCommsCallback(_ callback: ServerCommsCallback) {
    self.serverCommsCallback = callback
  }
  
  func setSpeechRecCallback(_ callback: @escaping ([String: Any]) -> Void) {
    self.speechRecCallback = callback
  }
  
  // MARK: - Connection Management
  
  func connectWebSocket() {
    guard let url = URL(string: getServerUrl()) else {
      CoreCommsService.log("Invalid server URL")
      return
    }
    wsManager.connect(url: url, coreToken: self.coreToken)
  }
  
  func isWebSocketConnected() -> Bool {
    return wsManager.isActuallyConnected()
  }
  
  // MARK: - Audio / VAD
  
  func sendAudioChunk(_ audioData: Data) {
    // If the queue is full, remove the oldest entry before adding a new one
    audioBuffer.offer(audioData)
  }
  
  private func sendConnectionInit(coreToken: String) {
    do {
      let initMsg: [String: Any] = [
        "type": "connection_init",
        "coreToken": coreToken
      ]
      
      let jsonData = try JSONSerialization.data(withJSONObject: initMsg)
      if let jsonString = String(data: jsonData, encoding: .utf8) {
        wsManager.sendText(jsonString)
        CoreCommsService.log("ServerComms: Sent connection_init message")
      }
    } catch {
      CoreCommsService.log("ServerComms: Error building connection_init JSON: \(error)")
    }
  }
  
  func sendVadStatus(_ isSpeaking: Bool) {
    let vadMsg: [String: Any] = [
      "type": "VAD",
      "status": isSpeaking
    ]
    
    let jsonData = try! JSONSerialization.data(withJSONObject: vadMsg)
    if let jsonString = String(data: jsonData, encoding: .utf8) {
      wsManager.sendText(jsonString)
    }
  }
  
  
  func sendBatteryStatus(level: Int, charging: Bool) {
    let vadMsg: [String: Any] = [
      "type": "glasses_battery_update",
      "level": level,
      "charging": charging,
      "timestamp": Date().timeIntervalSince1970 * 1000,
      // TODO: time remaining
    ]
    
    let jsonData = try! JSONSerialization.data(withJSONObject: vadMsg)
    if let jsonString = String(data: jsonData, encoding: .utf8) {
      wsManager.sendText(jsonString)
    }
  }
  
  func sendCalendarEvent(_ calendarItem: CalendarItem) {
    guard wsManager.isConnected() else {
      CoreCommsService.log("Cannot send calendar event: not connected.")
      return
    }
    
    do {
      let event: [String: Any] = [
        "type": "calendar_event",
        "title": calendarItem.title,
        "eventId": calendarItem.eventId,
        "dtStart": calendarItem.dtStart,
        "dtEnd": calendarItem.dtEnd,
        "timeZone": calendarItem.timeZone,
        "timestamp": Int(Date().timeIntervalSince1970)
      ]
      
      let jsonData = try JSONSerialization.data(withJSONObject: event)
      if let jsonString = String(data: jsonData, encoding: .utf8) {
        wsManager.sendText(jsonString)
      }
    } catch {
      CoreCommsService.log("Error building calendar_event JSON: \(error)")
    }
  }
  
  public func sendCalendarEvents() {
    guard self.wsManager.isConnected() else { return }
    let calendarManager = CalendarManager()
    Task {
      if let events = await calendarManager.fetchUpcomingEvents(days: 2) {
        guard events.count > 0 else { return }
        // Send up to 5 events
        let eventsToSend = events.prefix(5)
        for event in eventsToSend {
          let calendarItem = convertEKEventToCalendarItem(event)
          CoreCommsService.log("CALENDAR EVENT \(calendarItem)")
          self.sendCalendarEvent(calendarItem)
        }
      }
    }
  }
  
  
  func sendLocationUpdate(lat: Double, lng: Double, accuracy: Double?, correlationId: String?) {
    do {
      var event: [String: Any] = [
        "type": "location_update",
        "lat": lat,
        "lng": lng,
        "timestamp": Int(Date().timeIntervalSince1970 * 1000)
      ]
      
      if let acc = accuracy {
        event["accuracy"] = acc
      }
      
      if let corrId = correlationId {
        event["correlationId"] = corrId
      }
      
      let jsonData = try JSONSerialization.data(withJSONObject: event)
      if let jsonString = String(data: jsonData, encoding: .utf8) {
        wsManager.sendText(jsonString)
      }
    } catch {
      CoreCommsService.log("ServerComms: Error building location_update JSON: \(error)")
    }
  }
  
  public func sendLocationUpdates() {
    guard self.wsManager.isConnected() else {
      CoreCommsService.log("Cannot send location updates: WebSocket not connected")
      return
    }
    
    if let locationData = locationManager.getCurrentLocation() {
      CoreCommsService.log("Sending location update: lat=\(locationData.latitude), lng=\(locationData.longitude)")
      sendLocationUpdate(lat: locationData.latitude, lng: locationData.longitude, accuracy: nil, correlationId: nil)
    } else {
      CoreCommsService.log("Cannot send location update: No location data available")
    }
  }
  
  public func sendGlassesConnectionState(modelName: String, status: String) {
    do {
      let event: [String: Any] = [
        "type": "glasses_connection_state",
        "modelName": modelName,
        "status": status,
        "timestamp": Int(Date().timeIntervalSince1970 * 1000)
      ]
      let jsonData = try JSONSerialization.data(withJSONObject: event)
      if let jsonString = String(data: jsonData, encoding: .utf8) {
        wsManager.sendText(jsonString)
      }
    } catch {
      CoreCommsService.log("ServerComms: Error building location_update JSON: \(error)")
    }
  }
  
  
  func updateAsrConfig(languages: [[String: Any]]) {
    guard wsManager.isConnected() else {
      CoreCommsService.log("Cannot send ASR config: not connected.")
      return
    }
    
    do {
      let configMsg: [String: Any] = [
        "type": "config",
        "streams": languages
      ]
      
      let jsonData = try JSONSerialization.data(withJSONObject: configMsg)
      if let jsonString = String(data: jsonData, encoding: .utf8) {
        wsManager.sendText(jsonString)
      }
    } catch {
      CoreCommsService.log("Error building config message: \(error)")
    }
  }
  
  func sendCoreStatus(status: [String: Any]) {
    do {
      let event: [String: Any] = [
        "type": "core_status_update",
        "status": ["status": status],
        "timestamp": Int(Date().timeIntervalSince1970 * 1000)
      ]
      
      let jsonData = try JSONSerialization.data(withJSONObject: event)
      if let jsonString = String(data: jsonData, encoding: .utf8) {
        wsManager.sendText(jsonString)
      }
    } catch {
      CoreCommsService.log("Error building core_status_update JSON: \(error)")
    }
  }
  
  // MARK: - App Lifecycle
  
  func startApp(packageName: String) {
    do {
      let msg: [String: Any] = [
        "type": "start_app",
        "packageName": packageName,
        "timestamp": Int(Date().timeIntervalSince1970 * 1000)
      ]
      
      let jsonData = try JSONSerialization.data(withJSONObject: msg)
      if let jsonString = String(data: jsonData, encoding: .utf8) {
        wsManager.sendText(jsonString)
      }
    } catch {
      CoreCommsService.log("Error building start_app JSON: \(error)")
    }
  }
  
  func stopApp(packageName: String) {
    do {
      let msg: [String: Any] = [
        "type": "stop_app",
        "packageName": packageName,
        "timestamp": Int(Date().timeIntervalSince1970 * 1000)
      ]
      
      let jsonData = try JSONSerialization.data(withJSONObject: msg)
      if let jsonString = String(data: jsonData, encoding: .utf8) {
        wsManager.sendText(jsonString)
      }
    } catch {
      CoreCommsService.log("Error building stop_app JSON: \(error)")
    }
  }
  
  // MARK: - Hardware Events
  
  func sendButtonPress(buttonId: String, pressType: String) {
    do {
      let event: [String: Any] = [
        "type": "button_press",
        "buttonId": buttonId,
        "pressType": pressType,
        "timestamp": Int(Date().timeIntervalSince1970 * 1000)
      ]
      
      let jsonData = try JSONSerialization.data(withJSONObject: event)
      if let jsonString = String(data: jsonData, encoding: .utf8) {
        wsManager.sendText(jsonString)
      }
    } catch {
      CoreCommsService.log("ServerComms: Error building button_press JSON: \(error)")
    }
  }
  
  // /**
  //  * Sends a photo response message to the server
  //  *
  //  * @param requestId The unique ID of the photo request
  //  * @param photoUrl URL of the uploaded photo
  //  */
  // public void sendPhotoResponse(String requestId, String photoUrl) {
  //     try {
  //         JSONObject event = new JSONObject();
  //         event.put("type", "photo_response");
  //         event.put("requestId", requestId);
  //         event.put("photoUrl", photoUrl);
  //         event.put("timestamp", System.currentTimeMillis());
  //         wsManager.sendText(event.toString());
  //         Log.d(TAG, "Sent photo response for requestId: " + requestId);
  //     } catch (JSONException e) {
  //         Log.e(TAG, "Error building photo_response JSON", e);
  //     }
  // }
  
  // /**
  //  * Sends a video stream response message to the server
  //  *
  //  * @param appId The ID of the app requesting the stream
  //  * @param streamUrl URL of the video stream
  //  */
  // public void sendVideoStreamResponse(String appId, String streamUrl) {
  //     try {
  //         JSONObject event = new JSONObject();
  //         event.put("type", "video_stream_response");
  //         event.put("appId", appId);
  //         event.put("streamUrl", streamUrl);
  //         event.put("timestamp", System.currentTimeMillis());
  //         wsManager.sendText(event.toString());
  //         Log.d(TAG, "Sent video stream response for appId: " + appId);
  //     } catch (JSONException e) {
  //         Log.e(TAG, "Error building video_stream_response JSON", e);
  //     }
  // }
  
  func sendPhotoResponse(requestId: String, photoUrl: String) {
    do {
      let event: [String: Any] = [
        "type": "photo_response",
        "requestId": requestId,
        "photoUrl": photoUrl,
        "timestamp": Int(Date().timeIntervalSince1970 * 1000)
      ]
      
      let jsonData = try JSONSerialization.data(withJSONObject: event)
      if let jsonString = String(data: jsonData, encoding: .utf8) {
        wsManager.sendText(jsonString)
      }
    } catch {
      CoreCommsService.log("Error building photo_response JSON: \(error)")
    }
  }
  
  func sendVideoStreamResponse(appId: String, streamUrl: String) {
    do {
      let event: [String: Any] = [
        "type": "video_stream_response",
        "appId": appId,
        "streamUrl": streamUrl,
        "timestamp": Int(Date().timeIntervalSince1970 * 1000)
      ]
      
      let jsonData = try JSONSerialization.data(withJSONObject: event)
      if let jsonString = String(data: jsonData, encoding: .utf8) {
        wsManager.sendText(jsonString)
      }
    } catch {
      CoreCommsService.log("Error building video_stream_response JSON: \(error)")
    }
  }
  
  
  
  // Add other event methods as needed (sendHeadPosition, sendGlassesBatteryUpdate, etc.)
  
  // MARK: - Message Handling
  
  private func handleIncomingMessage(_ msg: [String: Any]) {
    guard let type = msg["type"] as? String else { return }
    
    CoreCommsService.log("Received message of type: \(type)")
    
    switch type {
    case "connection_ack":
      startAudioSenderThread()
      if let callback = serverCommsCallback {
        callback.onAppStateChange(parseAppList(msg)/*, parseWhatToStream(msg)*/)
        callback.onConnectionAck()
      }
      
    case "app_state_change":
      if let callback = serverCommsCallback {
        callback.onAppStateChange(parseAppList(msg)/*, parseWhatToStream(msg)*/)
      }
      
    case "connection_error":
      let errorMsg = msg["message"] as? String ?? "Unknown error"
      if let callback = serverCommsCallback {
        callback.onConnectionError(errorMsg)
      }
      
    case "auth_error":
      if let callback = serverCommsCallback {
        callback.onAuthError()
      }
      
    case "microphone_state_change":
      CoreCommsService.log("ServerComms: microphone_state_change: \(msg)")
      let isMicrophoneEnabled = msg["isMicrophoneEnabled"] as? Bool ?? true
      if let callback = serverCommsCallback {
        callback.onMicrophoneStateChange(isMicrophoneEnabled)
      }
      
    case "display_event":
      if let view = msg["view"] as? String {
        if let callback = serverCommsCallback {
          callback.onDisplayEvent(msg)
        }
      }
      
    case "audio_play_request":
      handleAudioPlayRequest(msg)
      
    case "audio_stop_request":
      handleAudioStopRequest()
      
    case "request_single":
      if let dataType = msg["data_type"] as? String, let callback = serverCommsCallback {
        callback.onRequestSingle(dataType)
      }
      
    case "interim", "final":
      // Pass speech messages to speech recognition callback
      if let callback = speechRecCallback {
        callback(msg)
      } else {
        CoreCommsService.log("ServerComms: Received speech message but speechRecCallback is null!")
      }
      
      
      
    case "reconnect":
      CoreCommsService.log("ServerComms: Server is requesting a reconnect.")
      
    case "settings_update":
      CoreCommsService.log("ServerComms: Received settings update from WebSocket")
      if let status = msg["status"] as? [String: Any], let callback = serverCommsCallback {
        callback.onStatusUpdate(status)
      }
      break;
      // Log.d(TAG, "Received settings update from WebSocket");
      // try {
      //     JSONObject settings = msg.optJSONObject("settings");
      //     if (settings != null && serverCommsCallback != null) {
      //         serverCommsCallback.onSettingsUpdate(settings);
      //     }
      // } catch (Exception e) {
      //     Log.e(TAG, "Error handling settings update", e);
      // }
      break;
      
    case "set_location_tier":
      print("DEBUG set_location_tier: \(msg)")
      if let tier = msg["tier"] as? String {
        self.locationManager.setTier(tier: tier)
      }
      
    case "request_single_location":
<<<<<<< HEAD
      print("DEBUG request_single_location: \(msg)")
      if let accuracy = msg["accuracy"] as? String,
          let correlationId = msg["correlationId"] as? String {
=======
      if let payload = msg["payload"] as? [String: Any],
         let accuracy = payload["accuracy"] as? String,
         let correlationId = payload["correlationId"] as? String {
>>>>>>> 3ff53867
        self.locationManager.requestSingleUpdate(accuracy: accuracy, correlationId: correlationId)
      }
      
    case "app_started":
      if let packageName = msg["packageName"] as? String, let callback = serverCommsCallback {
        CoreCommsService.log("ServerComms: Received app_started message for package: \(packageName)")
        callback.onAppStarted(packageName)
      }
      
    case "app_stopped":
      if let packageName = msg["packageName"] as? String, let callback = serverCommsCallback {
        CoreCommsService.log("ServerComms: Received app_stopped message for package: \(packageName)")
        callback.onAppStopped(packageName)
      }
      
    case "photo_request":
      let requestId = msg["requestId"] as? String ?? ""
      let appId = msg["appId"] as? String ?? ""
      let webhookUrl = msg["webhookUrl"] as? String ?? ""
      CoreCommsService.log("Received photo_request, requestId: \(requestId), appId: \(appId), webhookUrl: \(webhookUrl)")
      if !requestId.isEmpty && !appId.isEmpty {
        serverCommsCallback?.onPhotoRequest(requestId, appId, webhookUrl);
      } else {
        CoreCommsService.log("Invalid photo request: missing requestId or appId");
      }
      break;
      
    case "start_rtmp_stream":
      let rtmpUrl = msg["rtmpUrl"] as? String ?? ""
      if !rtmpUrl.isEmpty {
        serverCommsCallback?.onRtmpStreamStartRequest(msg)
      } else {
        CoreCommsService.log("Invalid RTMP stream request: missing rtmpUrl or callback");
      }
      break;
      
    case "stop_rtmp_stream":
      CoreCommsService.log("Received STOP_RTMP_STREAM");
      serverCommsCallback?.onRtmpStreamStop()
      break;
      
    case "keep_rtmp_stream_alive":
      CoreCommsService.log("ServerComms: Received KEEP_RTMP_STREAM_ALIVE: \(msg)")
      serverCommsCallback?.onRtmpStreamKeepAlive(msg)
      break;
      
    default:
      CoreCommsService.log("ServerComms: Unknown message type: \(type) / full: \(msg)")
    }
  }
  
  private func handleAudioPlayRequest(_ msg: [String: Any]) {
    CoreCommsService.log("ServerComms: Handling audio play request: \(msg)")
    guard let requestId = msg["requestId"] as? String else {
      return
    }
    
    CoreCommsService.log("ServerComms: Handling audio play request for requestId: \(requestId)")
    
    let audioUrl = msg["audioUrl"] as? String ?? ""
    let volume = msg["volume"] as? Float ?? 1.0
    let stopOtherAudio = msg["stopOtherAudio"] as? Bool ?? true
    
    let audioManager = AudioManager.getInstance()
    
    audioManager.playAudio(
      requestId: requestId,
      audioUrl: audioUrl,
      volume: volume,
      stopOtherAudio: stopOtherAudio
    )
  }
  
  private func handleAudioStopRequest() {
    CoreCommsService.log("ServerComms: Handling audio stop request")
    let audioManager = AudioManager.getInstance()
    audioManager.stopAllAudio()
  }
  
  private func attemptReconnect(_ override: Bool = false) {
    if self.reconnecting && !override { return }
    self.reconnecting = true
    
    self.connectWebSocket()
    
    // if after some time we're still not connected, run this function again:
    DispatchQueue.main.asyncAfter(deadline: .now() + 10.0) {
      // if self.wsManager.isConnected() {
      if self.wsManager.isActuallyConnected() {
        self.reconnectionAttempts = 0
        self.reconnecting = false
        return
      }
      self.reconnectionAttempts += 1
      self.attemptReconnect(true)
    }
  }
  
  private func handleStatusChange(_ status: WebSocketStatus) {
    CoreCommsService.log("handleStatusChange: \(status)")
    
    if status == .disconnected || status == .error {
      stopAudioSenderThread()
      attemptReconnect()
    }
    
    if status == .connected {
      // Wait a second before sending connection_init (similar to the Java code)
      DispatchQueue.main.asyncAfter(deadline: .now() + 3) {
        self.sendConnectionInit(coreToken: self.coreToken)
        
        self.sendCalendarEvents()
        self.sendLocationUpdates()
      }
    }
  }
  
  // MARK: - Audio Queue Sender Thread
  
  private func startAudioSenderThread() {
    if audioSenderThread != nil { return }
    
    audioSenderRunning = true
    audioSenderThread = Thread {
      while self.audioSenderRunning {
        if let chunk = self.audioBuffer.poll() {
          if self.wsManager.isConnected() {
            self.wsManager.sendBinary(chunk)
          } else {
            // Re-enqueue the chunk if not connected, then wait a bit
            self.audioBuffer.offer(chunk)
            Thread.sleep(forTimeInterval: 0.1)
          }
        } else {
          // No data in queue, wait a bit
          Thread.sleep(forTimeInterval: 0.01)
        }
      }
    }
    
    audioSenderThread?.name = "AudioSenderThread"
    audioSenderThread?.start()
  }
  
  private func stopAudioSenderThread() {
    CoreCommsService.log("stopping audio sender thread")
    audioSenderRunning = false
    audioSenderThread = nil
  }
  
  // MARK: - Helper methods
  
  func sendUserDatetimeToBackend(isoDatetime: String) {
    guard let url = URL(string: getServerUrlForRest() + "/api/user-data/set-datetime") else {
      CoreCommsService.log("ServerComms: Invalid URL for datetime transmission")
      return
    }
    
    let body: [String: Any] = [
      "coreToken": coreToken,
      "datetime": isoDatetime
    ]
    
    do {
      let jsonData = try JSONSerialization.data(withJSONObject: body)
      
      var request = URLRequest(url: url)
      request.httpMethod = "POST"
      request.setValue("application/json", forHTTPHeaderField: "Content-Type")
      request.httpBody = jsonData
      
      CoreCommsService.log("ServerComms: Sending datetime to: \(url)")
      
      URLSession.shared.dataTask(with: request) { data, response, error in
        if let error = error {
          return
        }
        
        if let httpResponse = response as? HTTPURLResponse {
          if httpResponse.statusCode == 200 {
            if let responseData = data, let responseString = String(data: responseData, encoding: .utf8) {
              CoreCommsService.log("ServerComms: Datetime transmission successful: \(responseString)")
            }
          } else {
            CoreCommsService.log("ServerComms: Datetime transmission failed. Response code: \(httpResponse.statusCode)")
            if let responseData = data, let responseString = String(data: responseData, encoding: .utf8) {
              CoreCommsService.log("ServerComms: Error response: \(responseString)")
            }
          }
        }
      }.resume()
      
    } catch {
      CoreCommsService.log("ServerComms: Exception during datetime transmission preparation: \(error.localizedDescription)")
    }
  }
  
  /**
   * Retrieves the command center's REST API coordinates
   */
  private func getServerUrlForRest() -> String {
    if !self.serverUrl.isEmpty {
      // Extract base URL from WebSocket URL
      let url = URL(string: self.serverUrl)!
      let host = url.host!
      let port = url.port!
      let secure = url.scheme == "https"
      return "\(secure ? "https" : "http")://\(host):\(port)"
    }
    
    // Fallback to environment configuration
    let host = RNCConfig.env(for: "MENTRAOS_HOST")!
    let port = RNCConfig.env(for: "MENTRAOS_PORT")!
    let secure = RNCConfig.env(for: "MENTRAOS_SECURE")!
    let secureServer = secure.contains("true")
    return "\(secureServer ? "https" : "http")://\(host):\(port)"
  }
  
  private func getServerUrl() -> String {
    if (!self.serverUrl.isEmpty) {
      // parse the url from the string:
      let url = URL(string: self.serverUrl)!
      let host = url.host!
      let port = url.port!
      let secure = url.scheme == "https"
      let wsUrl = "\(secure ? "wss" : "ws")://\(host):\(port)/glasses-ws"
      return wsUrl
    }
    let host = RNCConfig.env(for: "MENTRAOS_HOST")!;
    let port = RNCConfig.env(for: "MENTRAOS_PORT")!;
    let secure = RNCConfig.env(for: "MENTRAOS_SECURE")!
    let secureServer = secure.contains("true")
    let url = "\(secureServer ? "wss" : "ws")://\(host):\(port)/glasses-ws"
    CoreCommsService.log("ServerComms: getServerUrl(): \(url)")
    return url
  }
  
  func parseWhatToStream(_ msg: [String: Any]) -> [String] {
    if let userSession = msg["userSession"] as? [String: Any],
       let whatToStream = userSession["whatToStream"] as? [String] {
      return whatToStream
    }
    CoreCommsService.log("ServerComms: whatToStream was not found in server message!")
    return []
  }
  
  func parseAppList(_ msg: [String: Any]) -> [ThirdPartyCloudApp] {
    var installedApps: [[String: Any]]?
    var activeAppPackageNames: [String]?
    
    // Try to grab installedApps at the top level
    installedApps = msg["installedApps"] as? [[String: Any]]
    
    // If not found, look for "userSession.installedApps"
    if installedApps == nil {
      if let userSession = msg["userSession"] as? [String: Any] {
        installedApps = userSession["installedApps"] as? [[String: Any]]
      }
    }
    
    // Similarly, try to find activeAppPackageNames at top level or under userSession
    activeAppPackageNames = msg["activeAppPackageNames"] as? [String]
    if activeAppPackageNames == nil {
      if let userSession = msg["userSession"] as? [String: Any] {
        activeAppPackageNames = userSession["activeAppPackageNames"] as? [String]
      }
    }
    
    // Convert activeAppPackageNames into a Set for easy lookup
    var runningPackageNames = Set<String>()
    if let activeApps = activeAppPackageNames {
      for packageName in activeApps {
        if !packageName.isEmpty {
          runningPackageNames.insert(packageName)
        }
      }
    }
    
    // Build a list of ThirdPartyCloudApp objects from installedApps
    var appList: [ThirdPartyCloudApp] = []
    if let apps = installedApps {
      for appJson in apps {
        // Extract packageName first so we can check isRunning
        let packageName = appJson["packageName"] as? String ?? "unknown.package"
        
        // Check if package is in runningPackageNames
        let isRunning = runningPackageNames.contains(packageName)
        
        // Create the ThirdPartyCloudApp
        let app = ThirdPartyCloudApp(
          packageName: packageName,
          name: appJson["name"] as? String ?? "Unknown App",
          description: appJson["description"] as? String ?? "No description available.",
          webhookURL: appJson["webhookURL"] as? String ?? "",
          logoURL: appJson["logoURL"] as? String ?? "",
          isRunning: isRunning
        )
        appList.append(app)
      }
    }
    
    return appList
  }
  
  /// Returns the current datetime in ISO 8601 format with timezone offset (e.g., 2024-06-13T15:42:10-07:00)
  static func getCurrentIsoDatetime() -> String {
    let dateFormatter = DateFormatter()
    dateFormatter.dateFormat = "yyyy-MM-dd'T'HH:mm:ssXXX"
    dateFormatter.locale = Locale(identifier: "en_US")
    return dateFormatter.string(from: Date())
  }
}

// A simple implementation of ArrayBlockingQueue for Swift
class ArrayBlockingQueue<T> {
  private let queue = DispatchQueue(label: "ArrayBlockingQueue", attributes: .concurrent)
  private var array: [T] = []
  private let capacity: Int
  
  init(capacity: Int) {
    self.capacity = capacity
  }
  
  func offer(_ element: T) -> Bool {
    var result = false
    
    queue.sync(flags: .barrier) {
      if self.array.count < self.capacity {
        self.array.append(element)
        result = true
      } else if self.array.count > 0 {
        // If queue is full, remove the oldest item
        self.array.removeFirst()
        self.array.append(element)
        result = true
      }
    }
    
    return result
  }
  
  func poll() -> T? {
    var result: T?
    
    queue.sync(flags: .barrier) {
      if !self.array.isEmpty {
        result = self.array.removeFirst()
      }
    }
    
    return result
  }
  
  func take() -> T? {
    // Simple implementation - in a real blocking queue, this would actually block
    // until an element is available
    return poll()
  }
}<|MERGE_RESOLUTION|>--- conflicted
+++ resolved
@@ -566,15 +566,11 @@
       }
       
     case "request_single_location":
-<<<<<<< HEAD
+
       print("DEBUG request_single_location: \(msg)")
       if let accuracy = msg["accuracy"] as? String,
           let correlationId = msg["correlationId"] as? String {
-=======
-      if let payload = msg["payload"] as? [String: Any],
-         let accuracy = payload["accuracy"] as? String,
-         let correlationId = payload["correlationId"] as? String {
->>>>>>> 3ff53867
+
         self.locationManager.requestSingleUpdate(accuracy: accuracy, correlationId: correlationId)
       }
       
