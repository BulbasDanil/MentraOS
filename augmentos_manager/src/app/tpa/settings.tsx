--- conflicted
+++ resolved
@@ -269,16 +269,12 @@
         setSettingsState(cached.settingsState)
         setHasCachedSettings(!!(cached.serverAppInfo?.settings && cached.serverAppInfo.settings.length > 0))
         setSettingsLoading(false)
-<<<<<<< HEAD
         
         // Update appName from cached data if available
         if (cached.serverAppInfo?.name) {
           setAppName(cached.serverAppInfo.name)
         }
         
-=======
-
->>>>>>> d0b127ad
         // TACTICAL BYPASS: If webviewURL exists in cached data, execute immediate redirect
         if (cached.serverAppInfo?.webviewURL && fromWebView !== "true") {
           replace("/app/webview", {
@@ -316,13 +312,9 @@
     try {
       const data = await backendServerComms.getAppSettings(packageName)
       const elapsed = Date.now() - startTime
-<<<<<<< HEAD
       console.log(`[PROFILE] getTpaSettings for ${packageName} took ${elapsed}ms`)
       console.log("GOT TPA SETTING")
       console.log(JSON.stringify(data));
-=======
-      console.log(`[PROFILE] getAppSettings for ${packageName} took ${elapsed}ms`)
->>>>>>> d0b127ad
       // TODO: Profile backend and optimize if slow
       // If no data is returned from the server, create a minimal app info object
       if (!data) {
