--- conflicted
+++ resolved
@@ -318,7 +318,6 @@
   }
 
   /**
-<<<<<<< HEAD
    * Fetch all available apps
    * @returns Promise with the apps data
    */
@@ -356,7 +355,11 @@
       }
     } catch (error: any) {
       console.error('Error fetching apps:', error.message || error);
-=======
+      throw error;
+    }
+  }
+
+  /**
    * Requests a temporary, single-use token for webview authentication.
    * @param packageName The package name of the TPA the token is for.
    * @returns Promise resolving to the temporary token string.
@@ -427,7 +430,6 @@
       }
     } catch (error: any) {
       console.error(`${this.TAG}: Error generating hash:`, error.message || error);
->>>>>>> f409623e
       throw error;
     }
   }
