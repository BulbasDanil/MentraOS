import React, { useEffect, useState, useRef } from 'react';
import {
  View, 
  Text, 
  ActivityIndicator, 
  StyleSheet, 
  Platform, 
  TouchableOpacity
} from 'react-native';
import {useStatus} from "../providers/AugmentOSStatusProvider.tsx";
import {useNavigation} from "@react-navigation/native";
import {NavigationProps} from "./types.ts";
import { useAuth } from '../AuthContext';
import BluetoothService from '../BluetoothService';
import BackendServerComms from '../backend_comms/BackendServerComms';
import Config from 'react-native-config';
import Icon from 'react-native-vector-icons/MaterialCommunityIcons';
import Button from './Button';

interface ConnectingToPuckComponentProps {
  isDarkTheme?: boolean;
  toggleTheme?: () => void;
}

const ConnectingToPuckComponent = ({
  isDarkTheme = false,
  toggleTheme,
}: ConnectingToPuckComponentProps) => {
  const { status } = useStatus();
  const navigation = useNavigation<NavigationProps>();
  const bluetoothService = BluetoothService.getInstance();
  const { user, session, loading: authLoading } = useAuth();
  const [connectionError, setConnectionError] = useState(false);
  const [isLoading, setIsLoading] = useState(false);
  const [errorMessage, setErrorMessage] = useState('Connection to AugmentOS failed. Please check your connection and try again.');
  const hasAttemptedConnection = useRef(false);
  
  const handleTokenExchange = async () => {
    if (isLoading) return;
    
    setIsLoading(true);
    
    try {
      const supabaseToken = session?.access_token;
      if (!supabaseToken) {
        setErrorMessage('Unable to authenticate. Please sign in again.');
        setIsLoading(false);
        return;
      }
      
      // Exchange token with backend
      const backend = BackendServerComms.getInstance();
      const coreToken = await backend.exchangeToken(supabaseToken)
        .catch(err => {
          // Hide console.error output
          // Log only if needed for debugging
          // console.error('Token exchange failed:', err);
          throw err;
        });
      
      let uid = user.email || user.id;
      bluetoothService.setAuthenticationSecretKey(uid, coreToken);
      BackendServerComms.getInstance().setCoreToken(coreToken);
      
      // Navigate to Home on success
      navigation.reset({
        index: 0,
        routes: [{ name: 'Home' }],
      });
    } catch (err) {
      // Don't log the error to console
      setErrorMessage('Connection to AugmentOS failed. Please check your connection and try again.');
      setConnectionError(true);
      setIsLoading(false);
    }
  };

  useEffect(() => {
    // Don't show the error UI for initial load attempts and avoid repeating failed attempts
    if (connectionError || hasAttemptedConnection.current) return;
    
    // We only proceed once the core is connected, the user is loaded, etc.
<<<<<<< HEAD
    if ((status.core_info.puck_connected || true) && !loading && user) {
=======
    if (status.core_info.puck_connected && !authLoading && user) {
      // Track that we've attempted a connection
      hasAttemptedConnection.current = true;
      
>>>>>>> bb189a8a
      // 1) Get the Supabase token from your AuthContext
      const supabaseToken = session?.access_token;
      if (!supabaseToken) {
        console.log('No Supabase token found');
        setErrorMessage('Unable to authenticate. Please sign in again.');
        setConnectionError(true);
        return;
      }
      
      // 2) Check if we need to do the exchange
      if (!status.auth.core_token_owner || status.auth.core_token_owner !== user.email) {
        console.log("OWNER IS NULL CALLING VERIFY (TOKEN EXCHANGE)");
        
        // Don't try automatic retry if we're already loading or had an error
        if (!isLoading) {
          handleTokenExchange();
        }
      } else {
        // If we already have a token, go straight to Home
        BackendServerComms.getInstance().setCoreToken(status.core_info.core_token);
        navigation.reset({
          index: 0,
          routes: [{ name: 'Home' }],
        });
      }
    }
  }, [status.core_info.puck_connected, authLoading, user]);

  // Loading screen
  if (!connectionError) {
    return (
      <View 
        style={[
          styles.container,
          styles.loadingContainer,
          isDarkTheme ? styles.darkBackground : styles.lightBackground
        ]}
      >
        <ActivityIndicator 
          size="large" 
          color={isDarkTheme ? '#FFFFFF' : '#2196F3'}
        />
        <Text 
          style={[
            styles.loadingText,
            isDarkTheme ? styles.lightText : styles.darkText
          ]}
        >
          Connecting to AugmentOS...
        </Text>
      </View>
    );
  }

  // Error screen (similar to VersionUpdateScreen)
  return (
    <View
      style={[
        styles.container,
        isDarkTheme ? styles.darkBackground : styles.lightBackground,
      ]}
    >
      <View style={styles.mainContainer}>
        <View style={styles.infoContainer}>
          <View style={styles.iconContainer}>
            <Icon
              name="wifi-off"
              size={80}
              color={isDarkTheme ? '#ff6b6b' : '#ff0000'}
            />
          </View>

          <Text
            style={[
              styles.title,
              isDarkTheme ? styles.lightText : styles.darkText,
            ]}
          >
            Connection Error
          </Text>

          <Text
            style={[
              styles.description,
              isDarkTheme ? styles.lightSubtext : styles.darkSubtext,
            ]}
          >
            {errorMessage}
          </Text>
        </View>

        <View style={styles.setupContainer}>
          <Button
            onPress={handleTokenExchange}
            isDarkTheme={isDarkTheme}
            disabled={isLoading}
            iconName="reload"
          >
            {isLoading ? "Connecting..." : "Retry Connection"}
          </Button>
        </View>
      </View>
    </View>
  );
};

const styles = StyleSheet.create({
  container: {
    flex: 1
  },
  loadingContainer: {
    justifyContent: 'center',
    alignItems: 'center',
  },
  loadingText: {
    marginTop: 16,
    fontSize: 16,
  },
  mainContainer: {
    flex: 1,
    flexDirection: 'column',
    justifyContent: 'space-between',
    padding: 24,
  },
  infoContainer: {
    flex: 1,
    justifyContent: 'center',
    alignItems: 'center',
    paddingTop: 60,
  },
  iconContainer: {
    marginBottom: 32,
  },
  title: {
    fontSize: 28,
    fontWeight: 'bold',
    fontFamily: 'Montserrat-Bold',
    textAlign: 'center',
    marginBottom: 28,
  },
  description: {
    fontSize: 16,
    textAlign: 'center',
    marginBottom: 32,
    lineHeight: 24,
    paddingHorizontal: 24,
  },
  setupContainer: {
    width: '100%',
    alignItems: 'center',
    paddingBottom: 40,
  },
  darkBackground: {
    backgroundColor: '#1c1c1c',
  },
  lightBackground: {
    backgroundColor: '#f8f9fa',
  },
  darkText: {
    color: '#1a1a1a',
  },
  lightText: {
    color: '#FFFFFF',
  },
  darkSubtext: {
    color: '#4a4a4a',
  },
  lightSubtext: {
    color: '#e0e0e0',
  },
});

export default ConnectingToPuckComponent;<|MERGE_RESOLUTION|>--- conflicted
+++ resolved
@@ -80,14 +80,10 @@
     if (connectionError || hasAttemptedConnection.current) return;
     
     // We only proceed once the core is connected, the user is loaded, etc.
-<<<<<<< HEAD
-    if ((status.core_info.puck_connected || true) && !loading && user) {
-=======
     if (status.core_info.puck_connected && !authLoading && user) {
       // Track that we've attempted a connection
       hasAttemptedConnection.current = true;
       
->>>>>>> bb189a8a
       // 1) Get the Supabase token from your AuthContext
       const supabaseToken = session?.access_token;
       if (!supabaseToken) {
