import React, { useEffect } from 'react';
import { View, Text, StyleSheet } from 'react-native';
import { useNavigation } from '@react-navigation/native';
import { NavigationProps } from '../components/types';
import { useAuth } from '../AuthContext';
import { useStatus } from '../providers/AugmentOSStatusProvider';
import { doesHaveAllPermissions } from '../logic/PermissionsUtils';
import { loadSetting } from '../logic/SettingsHelper';
import { SETTINGS_KEYS } from '../consts';

interface SplashScreenProps {
  //navigation: any;
}

const SplashScreen: React.FC<SplashScreenProps> = ({ }) => {
  const navigation = useNavigation<NavigationProps>();
  const { user, loading } = useAuth();
  const { status, startBluetoothAndCore } = useStatus();

  useEffect(() => {
    const initializeApp = async () => {
      /*
      The purpose of SplashScreen is to route the user wherever the user needs to be
      If they're not logged in => login screen
      If they're logged in, but no perms => perm screen
      If they're logged in + perms => SimulatedPucK setup
      */
      if (!user) {
        navigation.reset({
          index: 0,
          routes: [{ name: 'Login' }],
        });
        return;
      }

      try {

        if (!(await doesHaveAllPermissions())) {
          navigation.reset({
            index: 0,
            routes: [{ name: 'GrantPermissionsScreen' }],
          });
          return;
        }
      } catch (error) {
        console.error('Error checking permissions:', error);
      }
      
      startBluetoothAndCore();

      navigation.reset({
        index: 0,
        routes: [{ name: 'ConnectingToPuck' }],
      });
<<<<<<< HEAD
=======
      return;
     }

     startBluetoothAndCore();

     // Check if the user has completed onboarding
     const onboardingCompleted = await loadSetting(SETTINGS_KEYS.ONBOARDING_COMPLETED, false);
     
     if (onboardingCompleted) {
       // If onboarding is completed, go directly to Home
       navigation.reset({
         index: 0,
         routes: [{ name: 'Home' }],
       });
     } else {
       // If onboarding is not completed, go to WelcomePage
       navigation.reset({
         index: 0,
         routes: [{ name: 'WelcomePage' }],
       });
     }
>>>>>>> 43e1338f
    };

    if (!loading) {
      initializeApp();
    }
  }, [navigation, user, loading, status, startBluetoothAndCore]);

  return (
    <View style={styles.container}>
      {loading ? (
        <View>
          <Text style={styles.text}>Loading...</Text>
          <Text style={styles.subText}>Please wait while we authenticate</Text>
        </View>
      ) : user ? (
        <View>
          <Text style={styles.text}>Welcome Back!</Text>
          <Text style={styles.subText}>{user.email}</Text>
        </View>
      ) : (
        <View>
          <Text style={styles.text}>AugmentOS</Text>
          <Text style={styles.subText}>Please log in to continue</Text>
        </View>
      )}
    </View>
  );
};

const styles = StyleSheet.create({
  container: {
    flex: 1,
    justifyContent: 'center',
    alignItems: 'center',
    backgroundColor: '#FFFFFF',
  },
  text: {
    fontSize: 24,
    fontWeight: 'bold',
  },
  subText: {  // Add this new style
    fontSize: 16,
    marginTop: 8,
  },
});

export default SplashScreen;<|MERGE_RESOLUTION|>--- conflicted
+++ resolved
@@ -48,17 +48,6 @@
       
       startBluetoothAndCore();
 
-      navigation.reset({
-        index: 0,
-        routes: [{ name: 'ConnectingToPuck' }],
-      });
-<<<<<<< HEAD
-=======
-      return;
-     }
-
-     startBluetoothAndCore();
-
      // Check if the user has completed onboarding
      const onboardingCompleted = await loadSetting(SETTINGS_KEYS.ONBOARDING_COMPLETED, false);
      
@@ -75,7 +64,6 @@
          routes: [{ name: 'WelcomePage' }],
        });
      }
->>>>>>> 43e1338f
     };
 
     if (!loading) {
