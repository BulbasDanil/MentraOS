--- conflicted
+++ resolved
@@ -52,11 +52,7 @@
   toggleTheme,
   navigation,
 }) => {
-<<<<<<< HEAD
-  const { status } = useStatus();
-=======
   const {status} = useStatus();
->>>>>>> bb9470be
 
   // -- Basic states from your original code --
   const [isDoNotDisturbEnabled, setDoNotDisturbEnabled] = useState(false);
@@ -86,8 +82,6 @@
   };
 
   const toggleForceCoreOnboardMic = async () => {
-<<<<<<< HEAD
-=======
     // First request microphone permission if we're enabling the mic
     if (!forceCoreOnboardMic) {
       // We're about to enable the mic, so request permission
@@ -113,24 +107,9 @@
       }
     }
     // Continue with toggling the setting if permission granted or turning off
->>>>>>> bb9470be
     const newVal = !forceCoreOnboardMic;
-    try {
-      await coreCommunicator.sendToggleForceCoreOnboardMic(newVal);
-      setForceCoreOnboardMic(newVal);
-    } catch (error) {
-      console.log('Microphone permission denied, cannot enable phone microphone');
-      showAlert(
-        'Microphone Permission Required',
-        'Microphone permission is required to use the phone microphone feature. Please grant microphone permission in settings.',
-        [{ text: 'OK' }],
-        {
-          isDarkTheme,
-          iconName: 'microphone',
-          iconColor: '#2196F3'
-        }
-      );
-    }
+    await coreCommunicator.sendToggleForceCoreOnboardMic(newVal);
+    setForceCoreOnboardMic(newVal);
   };
 
   const setMic = async (val: string) => {
