import React, {
  useRef,
  useCallback,
  PropsWithChildren,
  useState,
  useEffect,
} from 'react';
<<<<<<< HEAD
import { View, StyleSheet, Animated, Text, Button, Switch } from 'react-native';
import Slider from '@react-native-community/slider';
=======
import { View, StyleSheet, Animated, Text, Platform } from 'react-native';
>>>>>>> 9eaaede0
import { useNavigation, useFocusEffect } from '@react-navigation/native';
import type { NavigationProp } from '@react-navigation/native';
import Header from '../components/Header';
import ConnectedDeviceInfo from '../components/ConnectedDeviceInfo';
import RunningAppsList from '../components/RunningAppsList';
import YourAppsList from '../components/YourAppsList';
import NavigationBar from '../components/NavigationBar';
import { useStatus } from '../providers/AugmentOSStatusProvider';
import { ScrollView } from 'react-native-gesture-handler';
import BackendServerComms from '../backend_comms/BackendServerComms';
import semver from 'semver';
import { Config } from 'react-native-config';
import CloudConnection from '../components/CloudConnection';
import { loadSetting, saveSetting } from '../logic/SettingsHelper';

import { NativeModules, NativeEventEmitter } from 'react-native';
import { SafeAreaView } from 'react-native-safe-area-context';

interface HomepageProps {
  isDarkTheme: boolean;
  toggleTheme: () => void;
}

interface AnimatedSectionProps extends PropsWithChildren {
  delay?: number;
}

const Homepage: React.FC<HomepageProps> = ({ isDarkTheme, toggleTheme }) => {
  const navigation = useNavigation<NavigationProp<any>>();
  const { status, startBluetoothAndCore } = useStatus();
  const [isSimulatedPuck, setIsSimulatedPuck] = React.useState(false);
  const [isCheckingVersion, setIsCheckingVersion] = useState(false);

  const fadeAnim = useRef(new Animated.Value(0)).current;
  const slideAnim = useRef(new Animated.Value(-50)).current;

  // Get local version from env file
  const getLocalVersion = () => {
    try {
      const version = Config.AUGMENTOS_VERSION;
      console.log('Local version from env:', version);
      return version || null;
    } catch (error) {
      console.error('Error getting local version:', error);
      return null;
    }
  };

  // Check cloud version and navigate if needed
  const checkCloudVersion = async () => {
    if (isCheckingVersion) return;
    setIsCheckingVersion(true);

    try {
      // Check if version checks are being ignored this session
      const ignoreCheck = await loadSetting('ignoreVersionCheck', false);
      if (ignoreCheck) {
        console.log('Version check skipped due to user preference');
        setIsCheckingVersion(false);
        return;
      }

      const backendComms = BackendServerComms.getInstance();
      const localVer = getLocalVersion();

      if (!localVer) {
        console.error('Failed to get local version from env file');
        // Navigate to update screen with connection error
        navigation.navigate('VersionUpdateScreen', {
          isDarkTheme,
          connectionError: true
        });
        setIsCheckingVersion(false);
        return;
      }

      // Call the endpoint to get cloud version
      await backendComms.restRequest('/apps/version', null, {
        onSuccess: (data) => {
          const cloudVer = data.version;
          console.log(`Comparing local version (${localVer}) with cloud version (${cloudVer})`);

          // Compare versions using semver
          if (semver.lt(localVer, cloudVer)) {
            console.log('A new version is available. Navigate to update screen.');
            // Navigate to update screen with version mismatch
            navigation.navigate('VersionUpdateScreen', {
              isDarkTheme,
              localVersion: localVer,
              cloudVersion: cloudVer
            });
          } else {
            console.log('Local version is up-to-date.');
            // Stay on homepage, no navigation needed
          }
          setIsCheckingVersion(false);
        },
        onFailure: (errorCode) => {
          console.error('Failed to fetch cloud version:', errorCode);
          // Navigate to update screen with connection error
          navigation.navigate('VersionUpdateScreen', {
            isDarkTheme,
            connectionError: true
          });
          setIsCheckingVersion(false);
        }
      });
      // console.log('Version check completed');
    } catch (error) {
      console.error('Error checking cloud version:', error);
      // Navigate to update screen with connection error
      navigation.navigate('VersionUpdateScreen', {
        isDarkTheme,
        connectionError: true
      });
      setIsCheckingVersion(false);
    }
  };

  // Check version once on mount
  useEffect(() => {
    if (Platform.OS == 'android') {
      checkCloudVersion();
    }
  }, []);

  // Simple animated wrapper so we do not duplicate logic
  const AnimatedSection: React.FC<AnimatedSectionProps> = useCallback(
    ({ children }) => (
      <Animated.View
        style={{
          opacity: fadeAnim,
          transform: [{ translateY: slideAnim }],
        }}
      >
        {children}
      </Animated.View>
    ),
    [fadeAnim, slideAnim],
  );

  useFocusEffect(
    useCallback(() => {
      // Reset animations when screen is about to focus
      fadeAnim.setValue(0);
      slideAnim.setValue(-50);

      // Start animations after a short delay
      const animationTimeout = setTimeout(() => {
        Animated.parallel([
          Animated.timing(fadeAnim, {
            toValue: 1,
            duration: 500,
            useNativeDriver: true,
          }),
          Animated.timing(slideAnim, {
            toValue: 0,
            duration: 500,
            useNativeDriver: true,
          }),
        ]).start();
      }, 50);

      return () => {
        clearTimeout(animationTimeout);
        fadeAnim.setValue(0);
        slideAnim.setValue(-50);
      };
    }, [fadeAnim, slideAnim]),
  );

  const currentThemeStyles = isDarkTheme ? darkThemeStyles : lightThemeStyles;

  return (
    <SafeAreaView style={{ flex: 1 }}>
      <View style={currentThemeStyles.container}>
        <AnimatedSection>
          <Header isDarkTheme={isDarkTheme} navigation={navigation} />
        </AnimatedSection>
        <ScrollView style={currentThemeStyles.contentContainer}>
          {status.core_info.cloud_connection_status !== 'CONNECTED' &&
            <AnimatedSection>
              <CloudConnection isDarkTheme={isDarkTheme} />
            </AnimatedSection>
          }

          <AnimatedSection>
            <ConnectedDeviceInfo isDarkTheme={isDarkTheme} />
          </AnimatedSection>

          {status.core_info.puck_connected && (
            <>
              {status.apps.length > 0 ? (
                <>
                  <AnimatedSection>
                    <RunningAppsList isDarkTheme={isDarkTheme} />
                  </AnimatedSection>

                  <AnimatedSection>
                    <YourAppsList
                      isDarkTheme={isDarkTheme}
                      key={`apps-list-${status.apps.length}`}
                    />
                  </AnimatedSection>
                </>
              ) : (
                <AnimatedSection>
                  <Text style={currentThemeStyles.noAppsText}>
                    No apps found. Visit the AugmentOS App Store to explore and
                    download apps for your device.
                  </Text>
                </AnimatedSection>
              )}
            </>
          )}
        </ScrollView>
      </View>
      <NavigationBar toggleTheme={toggleTheme} isDarkTheme={isDarkTheme} />
    </SafeAreaView>
  );
};

const lightThemeStyles = StyleSheet.create({
  container: {
    flex: 1,
  },
  contentContainer: {
    flex: 1,
    paddingHorizontal: 20,
  },
  noAppsText: {
    marginTop: 10,
    color: '#000000',
    fontFamily: 'Montserrat-Regular',
  },
  brightnessContainer: {
    marginTop: 15,
    marginBottom: 10,
    padding: 10,
    backgroundColor: '#F5F5F5',
    borderRadius: 8,
  },
  brightnessText: {
    color: '#000000',
    marginBottom: 5,
    fontFamily: 'Montserrat-Regular',
  },
  brightnessRow: {
    flexDirection: 'row',
    justifyContent: 'space-between',
    alignItems: 'center',
  },
});

const darkThemeStyles = StyleSheet.create({
  container: {
    flex: 1,
    backgroundColor: '#000000',
  },
  contentContainer: {
    flex: 1,
    paddingHorizontal: 20,
    paddingBottom: 55,
  },
  noAppsText: {
    color: '#ffffff',
    fontFamily: 'Montserrat-Regular',
  },
  brightnessContainer: {
    marginTop: 15,
    marginBottom: 10,
    padding: 10,
    backgroundColor: '#222222',
    borderRadius: 8,
  },
  brightnessText: {
    color: '#ffffff',
    marginBottom: 5,
    fontFamily: 'Montserrat-Regular',
  },
  brightnessRow: {
    flexDirection: 'row',
    justifyContent: 'space-between',
    alignItems: 'center',
  },
});

const styles = StyleSheet.create({
  container: {
    flex: 1,
  },
});

export default Homepage;<|MERGE_RESOLUTION|>--- conflicted
+++ resolved
@@ -5,12 +5,7 @@
   useState,
   useEffect,
 } from 'react';
-<<<<<<< HEAD
-import { View, StyleSheet, Animated, Text, Button, Switch } from 'react-native';
-import Slider from '@react-native-community/slider';
-=======
 import { View, StyleSheet, Animated, Text, Platform } from 'react-native';
->>>>>>> 9eaaede0
 import { useNavigation, useFocusEffect } from '@react-navigation/native';
 import type { NavigationProp } from '@react-navigation/native';
 import Header from '../components/Header';
