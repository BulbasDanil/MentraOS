package com.augmentos.augmentos_manager;


import android.content.ComponentName;
import android.content.Context;
import android.content.Intent;
import android.provider.Settings;
import android.util.Log;

import com.facebook.react.bridge.ReactApplicationContext;
import com.facebook.react.bridge.ReactContextBaseJavaModule;
import com.facebook.react.bridge.ReactMethod;
import com.facebook.react.bridge.Promise;
import com.facebook.react.modules.core.DeviceEventManagerModule;

import org.greenrobot.eventbus.EventBus;
import org.json.JSONObject;

public class NotificationServiceModule extends ReactContextBaseJavaModule {

    private static final String TAG = "NotificationServiceUtils";
    private static ReactApplicationContext reactContext;


    public NotificationServiceModule(ReactApplicationContext reactContext) {
        super(reactContext);
        this.reactContext = reactContext;
        NotificationService.setReactApplicationContext(reactContext);

    }

    @Override
    public String getName() {
        return "NotificationServiceUtils";
    }

    // Method to check if Notification Listener is enabled
    @ReactMethod
    public void isNotificationListenerEnabled(Promise promise) {
        try {
            Context context = getReactApplicationContext();
            String enabledListeners = Settings.Secure.getString(
                    context.getContentResolver(),
                    "enabled_notification_listeners"
            );
            ComponentName myListener = new ComponentName(context, NotificationService.class);
            boolean isEnabled = enabledListeners != null && enabledListeners.contains(myListener.flattenToString());
            promise.resolve(isEnabled);
        } catch (Exception e) {
            promise.reject("ERROR", e);
        }
    }

    // Method to start the Notification Listener Service
    @ReactMethod
    public void startNotificationListenerService(Promise promise) {
        try {
            Log.d(TAG, "Starting notification listener service");
            Context context = getReactApplicationContext();
            Intent serviceIntent = new Intent(context, NotificationService.class);
            context.startService(serviceIntent);
            promise.resolve("Service started successfully.");
        } catch (Exception e) {
            promise.reject("ERROR", e);
        }
    }

    // Method to stop the Notification Listener Service
    @ReactMethod
    public void stopNotificationListenerService(Promise promise) {
        try {
            Context context = getReactApplicationContext();
            Intent serviceIntent = new Intent(context, NotificationService.class);
            context.stopService(serviceIntent);
            promise.resolve("Service stopped successfully.");
        } catch (Exception e) {
            promise.reject("ERROR", e);
        }
    }

    // Send notifications to React Native
    private void sendNotificationToJS(String jsonString) {
        Log.d(TAG, "sendNotificationToJS - jsonString: " + jsonString);
        getReactApplicationContext()
                .getJSModule(DeviceEventManagerModule.RCTDeviceEventEmitter.class)
                .emit("onNotificationPosted", jsonString);
    }

    // Method in NotificationServiceModule.java to process notification
    public void onNotificationPosted(String jsonString) {
        try {
            Log.d(TAG, "onNotificationPosted START - jsonString: " + jsonString);
<<<<<<< HEAD
            sendNotificationToJS(jsonString); // Uncommented to send to JS
            
            // Post to EventBus for AugmentOSCommunicator to handle
            try {
                JSONObject json = new JSONObject(jsonString);
                String appName = json.getString("appName");
                String title = json.getString("title");
                String text = json.getString("text");
                
                NewNotificationReceivedEvent event = new NewNotificationReceivedEvent(appName, title, text);
                EventBus.getDefault().post(event);
                
                // Log confirmation that event was posted
                Log.d(TAG, "Posted notification to EventBus: " + event.toString());
            } catch (Exception e) {
                Log.e(TAG, "Error parsing notification JSON", e);
            }
=======
            sendNotificationToJS(jsonString);
>>>>>>> cf1b8427
        } catch (Exception e) {
            Log.e(TAG, "Error in onNotificationPosted: ", e);
        }
    }

    @ReactMethod
    public void addListener(String eventName) {
        Log.d(TAG, "addListener: Event listener added for " + eventName);
    }

    @ReactMethod
    public void removeListeners(int count) {
        Log.d(TAG, "removeListeners: Removed " + count + " listeners");
    }
}<|MERGE_RESOLUTION|>--- conflicted
+++ resolved
@@ -90,7 +90,6 @@
     public void onNotificationPosted(String jsonString) {
         try {
             Log.d(TAG, "onNotificationPosted START - jsonString: " + jsonString);
-<<<<<<< HEAD
             sendNotificationToJS(jsonString); // Uncommented to send to JS
             
             // Post to EventBus for AugmentOSCommunicator to handle
@@ -108,9 +107,6 @@
             } catch (Exception e) {
                 Log.e(TAG, "Error parsing notification JSON", e);
             }
-=======
-            sendNotificationToJS(jsonString);
->>>>>>> cf1b8427
         } catch (Exception e) {
             Log.e(TAG, "Error in onNotificationPosted: ", e);
         }
