package com.teamopensmartglasses.augmentos_manager

import android.app.Application
import android.content.IntentFilter
import androidx.localbroadcastmanager.content.LocalBroadcastManager
import com.BV.LinearGradient.LinearGradientPackage
import com.facebook.react.ReactApplication
import com.facebook.react.ReactInstanceEventListener
import com.facebook.react.ReactNativeHost
import com.facebook.react.ReactPackage
import com.facebook.react.bridge.ReactContext
import com.facebook.react.shell.MainReactPackage
import com.facebook.soloader.SoLoader
import com.horcrux.svg.SvgPackage
import com.reactnativecommunity.asyncstorage.AsyncStoragePackage
import com.swmansion.gesturehandler.RNGestureHandlerPackage
import com.swmansion.reanimated.ReanimatedPackage
import com.swmansion.rnscreens.RNScreensPackage
import com.th3rdwave.safeareacontext.SafeAreaContextPackage
import com.zoontek.rnpermissions.RNPermissionsPackage
import it.innove.BleManagerPackage
import kjd.reactnative.bluetooth.RNBluetoothClassicPackage
import com.reactnativecommunity.slider.ReactSliderPackage

// import com.teamopensmartglasses.augmentos_manager.NotificationServicePackage

class MainApplication : Application(), ReactApplication {

    override val reactNativeHost: ReactNativeHost = object : ReactNativeHost(this) {
        override fun getUseDeveloperSupport(): Boolean {
            return BuildConfig.DEBUG
        }

        override fun getPackages(): List<ReactPackage> {
            return listOf(
                MainReactPackage(),
                RNBluetoothClassicPackage(),
                BleManagerPackage(),
                ReanimatedPackage(),
                RNScreensPackage(),
                SafeAreaContextPackage(),
                LinearGradientPackage(),
                RNGestureHandlerPackage(),
                RNPermissionsPackage(),
                ManagerCoreCommsServicePackage(),
                CoreServiceStarterPackage(),
                AsyncStoragePackage(),
                SvgPackage(),
                NotificationServicePackage(),
<<<<<<< HEAD
                InstallApkPackage(),
                ReactSliderPackage()

=======
                ReactSliderPackage(),
                NotificationAccessPackage()
>>>>>>> c994fb3e
            )
        }

        override fun getJSMainModuleName(): String {
            return "index"
        }
    }

    override fun onCreate() {
        super.onCreate()
        SoLoader.init(this, /* native exopackage */ false)
/*
        // Register a listener to set up notificationReceiver once React context is available
        reactNativeHost.reactInstanceManager.addReactInstanceEventListener(
            object : ReactInstanceEventListener {
                override fun onReactContextInitialized(reactContext: ReactContext) {
                    val notificationReceiver = NotificationReceiver(reactContext)
                    val filter = IntentFilter("NOTIFICATION_LISTENER")
                    LocalBroadcastManager.getInstance(this@MainApplication)
                        .registerReceiver(notificationReceiver, filter)
                }
            }
        )*/
    }
}<|MERGE_RESOLUTION|>--- conflicted
+++ resolved
@@ -47,14 +47,9 @@
                 AsyncStoragePackage(),
                 SvgPackage(),
                 NotificationServicePackage(),
-<<<<<<< HEAD
                 InstallApkPackage(),
-                ReactSliderPackage()
-
-=======
                 ReactSliderPackage(),
                 NotificationAccessPackage()
->>>>>>> c994fb3e
             )
         }
 
