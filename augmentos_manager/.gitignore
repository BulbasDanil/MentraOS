# OSX
#
.DS_Store

# Xcode
#
build/
*.pbxuser
!default.pbxuser
*.mode1v3
!default.mode1v3
*.mode2v3
!default.mode2v3
*.perspectivev3
!default.perspectivev3
xcuserdata
*.xccheckout
*.moved-aside
DerivedData
*.hmap
*.ipa
*.xcuserstate
ios/.xcode.env.local

# Android/IntelliJ
#
build/
.idea
.gradle
local.properties
*.iml
*.hprof
.cxx/

# node.js
#
node_modules/
npm-debug.log
yarn-error.log

# BUCK
buck-out/
\.buckd/
*.keystore
!debug.keystore

# fastlane
#
# It is recommended to not store the screenshots in the git repo. Instead, use fastlane to re-generate the
# screenshots whenever they are needed.
# For more information about the recommended setup visit:
# https://docs.fastlane.tools/best-practices/source-control/

**/fastlane/report.xml
**/fastlane/Preview.html
**/fastlane/screenshots
**/fastlane/test_output
android/credentials/*

# Bundle artifact
*.jsbundle

# Ignite-specific items below
# You can safely replace everything above this comment with whatever is
# in the default .gitignore generated by React-Native CLI

# VS Code
.vscode

# Expo
.expo/*
bin/Exponent.app
# /android
# /ios
expo-env.d.ts

## Secrets
npm-debug.*
*.jks
*.p8
*.p12
*.key
*.mobileprovision
*.orig.*
web-build/

# Configurations
!env.js

/coverage

<<<<<<< HEAD
# Misc
*.pem
*.key
*.crt

# testing
/coverage

# Expo
expo-env.d.ts
=======
# Expo
expo-env.d.ts
# Yarn
.yarn/*
>>>>>>> 65973694
<|MERGE_RESOLUTION|>--- conflicted
+++ resolved
@@ -89,20 +89,7 @@
 
 /coverage
 
-<<<<<<< HEAD
-# Misc
-*.pem
-*.key
-*.crt
-
-# testing
-/coverage
-
-# Expo
-expo-env.d.ts
-=======
 # Expo
 expo-env.d.ts
 # Yarn
-.yarn/*
->>>>>>> 65973694
+.yarn/*