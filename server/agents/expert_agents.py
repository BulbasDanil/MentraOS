--- conflicted
+++ resolved
@@ -40,39 +40,28 @@
     #add agent name to the json obj
     expert_agent_response["agent_name"] = agent_name
 
-<<<<<<< HEAD
     #clean insight
     agent_insight = expert_agent_response["agent_insight"]
+
     #handle null insight
-    if agent_insight == "null": 
-        expert_agent_response = None
-    #remove "Insight:" if insight starts with it
-    if agent_insight.startswith("Insight:"):
-        expert_agent_response["agent_insight"] = agent_insight[len("Insight:"):]
-=======
-def clean_expert_agent_output(expert_agent_response):
-    #for consistency, the final response starts with "Insight: ", let's remove that
-    if "null" in expert_agent_response: 
+    if "null" in agent_insight: 
         return None
-    expert_agent_response = expert_agent_response.replace("Insight: ", "") #remove "Insight: " preface from insight
-    return expert_agent_response
->>>>>>> e40e3f73
+
+    #remove "Insight: " preface from insight
+    expert_agent_response["agent_insight"] = agent_insight.replace("Insight: ", "")
 
     return expert_agent_response
+
 
 def run_single_expert_agent(expert_agent_name, convo_context, insights_history: list):
     #initialize the requested expert agent - using the name given
     expert_agent_config = expert_agent_config_list[expert_agent_name]
     #run the agent
-<<<<<<< HEAD
     expert_agent_response = expert_agent_run_wrapper(expert_agent_config, convo_context, insights_history)
     #process the output
     expert_agent_response = post_process_agent_output(expert_agent_response, expert_agent_name)
-=======
-    expert_agent_response = expert_agent_run_wrapper(expert_agent_config, convo_context)
     return expert_agent_response
 
->>>>>>> e40e3f73
 
 async def arun_single_expert_agent(expert_agent_name, convo_context):
     #initialize the requested expert agent - using the name given
@@ -92,7 +81,6 @@
     
     return expert_agent_response
     
-  
 
 def expert_agent_run_wrapper(expert_agent_config, convo_context, insights_history: list):
     #run the agent
