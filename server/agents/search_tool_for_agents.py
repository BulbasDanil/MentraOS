from typing import Any, List, Literal
from bs4 import BeautifulSoup
import requests
from server_config import serper_api_key
from Modules.Summarizer import Summarizer
from langchain.agents.tools import Tool

#ban some sites that we can never scrape
banned_sites = ["calendar.google.com", "researchgate.net"]


<<<<<<< HEAD
def scrape_page(url: str, title: str = None):
=======
def scrape_page(url: str):
>>>>>>> d6e8fcdb
    """Based on your observations from the Search_Engine, if you want more details from
    a snippet for a non-PDF page, pass this the page's URL and the page's title to
    scrape the full page and retrieve the full contents of the page."""

    print("Parsing: {}".format(url))
    if any(substring in url for substring in banned_sites):
        print("Skipping site: {}".format(url))
        return None
    else:
        try:
            headers = {
                'User-Agent': 'Mozilla/5.0 (Macintosh; Intel Mac OS X 10_14_6) AppleWebKit/537.36 (KHTML, like Gecko) Chrome/99.0.4844.84 Safari/537.36',
                'Accept': 'text/html,application/xhtml+xml,application/xml;q=0.9,image/avif,image/webp,image/apng,*/*;q=0.8,application/signed-exchange;v=b3;q=0.9',
                'Accept-Charset': 'ISO-8859-1,utf-8;q=0.7,*;q=0.3',
                'Accept-Encoding': 'none',
                'Accept-Language': 'en-US,en;q=0.8',
                'Connection': 'keep-alive',
            }
            response = requests.get(url, headers=headers, timeout=30)
            response.raise_for_status()

            soup = BeautifulSoup(response.content, 'html.parser')
            text = " ".join([t.get_text() for t in soup.find_all(['p', 'h1', 'h2', 'h3', 'h4', 'h5', 'h6'])])
            return text.replace('|','')
        except requests.RequestException as e:
            print(f"Failed to fetch {url}. Error: {e}")
            return None


# custom search tool, we copied the serper integration on langchain but we prefer all the data to be displayed in one json message
k: int = 5
gl: str = "us"
hl: str = "en"
tbs = None
num_sentences = 10
search_type: Literal["news", "search", "places", "images"] = "search"
summarizer = Summarizer(None)


def serper_search(
        search_term: str, search_type: str = "search", **kwargs: Any
    ) -> dict:
    headers = {
        "X-API-KEY": serper_api_key or "",
        "Content-Type": "application/json",
    }
    params = {
        "q": search_term,
        **{key: value for key, value in kwargs.items() if value is not None},
    }
    response = requests.post(
        f"https://google.serper.dev/{search_type}", headers=headers, params=params
    )
    response.raise_for_status()
    search_results = response.json()
    return search_results


def parse_snippets(results: dict) -> List[str]:
    result_key_for_type = {
        "news": "news",
        "places": "places",
        "images": "images",
        "search": "organic",
    }
    snippets = []
    if results.get("answerBox"):
        answer_box = results.get("answerBox", {})
        if answer_box.get("answer"):
            snippets.append(answer_box.get("answer"))
        elif answer_box.get("snippet"):
            snippets.append(answer_box.get("snippet").replace("\n", " "))
        elif answer_box.get("snippetHighlighted"):
            snippets.append(answer_box.get("snippetHighlighted"))

    if results.get("knowledgeGraph"):
        kg = results.get("knowledgeGraph", {})
        title = kg.get("title")
        entity_type = kg.get("type")
        if entity_type:
            snippets.append(f"{title}: {entity_type}.")
        description = kg.get("description")
        if description:
            snippets.append(description)
        for attribute, value in kg.get("attributes", {}).items():
            snippets.append(f"{title} {attribute}: {value}.")

    for result in results[result_key_for_type[search_type]][:k]:
        if "snippet" in result:
            page = scrape_page(result["link"])
            if page is None:
                snippets.append(f"Title: {result['title']}\nPossible answers: {result['snippet']}\n")
            else:
                summarized_page = summarizer.summarize_description_with_bert(page, num_sentences=num_sentences)
                if len(summarized_page) == 0:
                    summarized_page = "None"
                snippets.append(f"Title: {result['title']}\nSource:{result['link']}\nSnippet: {result['snippet']}\nSummarized Page: {summarized_page}")

    if len(snippets) == 0:
        return ["No good Google Search Result was found"]
    return snippets


def parse_results(results: dict) -> str:
        snippets = parse_snippets(results)
        results_string = ""
        for idx, val in enumerate(snippets):
            results_string += f"<result{idx}>\n{val}\n</result{idx}>\n\n"
        return results_string


def run_search_tool_for_agents(query: str, parse=True, **kwargs: Any):
    results = serper_search(
            search_term=query,
            gl=gl,
            hl=hl,
            num=k,
            tbs=tbs,
            search_type=search_type,
            **kwargs,
        )
    return parse_results(results)


def get_search_tool_for_agents():
    search_tool_for_agents = Tool(
        name="Search_Engine",
        func=run_search_tool_for_agents,
        description="Pass this specific targeted queries and/or keywords to quickly search the WWW to retrieve vast amounts of information on virtually any topic, spanning from academic research and navigation to history, entertainment, and current events. It's a tool for understanding, navigating, and engaging with the digital world's vast knowledge.",
    )
    return search_tool_for_agents<|MERGE_RESOLUTION|>--- conflicted
+++ resolved
@@ -9,11 +9,7 @@
 banned_sites = ["calendar.google.com", "researchgate.net"]
 
 
-<<<<<<< HEAD
-def scrape_page(url: str, title: str = None):
-=======
 def scrape_page(url: str):
->>>>>>> d6e8fcdb
     """Based on your observations from the Search_Engine, if you want more details from
     a snippet for a non-PDF page, pass this the page's URL and the page's title to
     scrape the full page and retrieve the full contents of the page."""
