--- conflicted
+++ resolved
@@ -295,8 +295,6 @@
         resp["success"] = False
     return web.Response(text=json.dumps(resp), status=200)
 
-<<<<<<< HEAD
-=======
 async def return_image(request):
     requestedImg = request.rel_url.query['img']
     print("Got image request for image: " + requestedImg)
@@ -308,7 +306,7 @@
         data = Path('images/404-2.jpg').read_bytes()
     return Response(body=data, content_type="image/jpg")
 
->>>>>>> b1c17f67
+
 
 app.add_routes(
     [
