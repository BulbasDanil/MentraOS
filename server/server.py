from aiohttp import web
import asyncio
import math
import uuid
from aiohttp.web_response import Response
from pathlib import Path
import json
import time
import traceback
import pandas as pd

# multiprocessing
import multiprocessing
import logging
import logging.handlers

# CORS
import aiohttp_cors
from aiohttp import web, web_exceptions

#Convoscope
from server_config import server_port
from constants import USE_GPU_FOR_INFERENCING, IMAGE_PATH
from ContextualSearchEngine import ContextualSearchEngine
from DatabaseHandler import DatabaseHandler
from agents.proactive_agents_process import proactive_agents_processing_loop
from agents.expert_agents import run_single_expert_agent
from Modules.RelevanceFilter import RelevanceFilter

global db_handler
global relevance_filter
global app

#handle new transcripts coming in
async def chat_handler(request):
    start_time = time.time()

    body = await request.json()
    is_final = body.get('isFinal')
    text = body.get('text')
    timestamp = time.time() # Never use client's timestamp ### body.get('timestamp')
    user_id = body.get('userId')

    # 400 if missing params
    if text is None or text == '':
        print("Text none in chat_handler, exiting with error response 400.")
        return web.Response(text='no text in request', status=400)
    if timestamp is None or timestamp == '':
        print("Timestamp none in chat_handler, exiting with error response 400.")
        return web.Response(text='no timestamp in request', status=400)
    if user_id is None or user_id == '':
        print("user_id none in chat_handler, exiting with error response 400.")
        return web.Response(text='no user_id in request', status=400)

    # print('\n=== CHAT_HANDLER ===\n{}: {}, {}, {}'.format(
    #     "FINAL" if is_final else "INTERMEDIATE", text, timestamp, user_id))
    if is_final:
        print('\n=== CHAT_HANDLER ===\n{}: {}, {}, {}'.format("FINAL", text, timestamp, user_id))
    start_save_db_time = time.time()
    db_handler.save_transcript_for_user(user_id=user_id, text=text, timestamp=timestamp, is_final=is_final)
    end_save_db_time = time.time()
    # print("=== CHAT_HANDLER's save DB done in {} SECONDS ===".format(
    #    round(end_save_db_time - start_save_db_time, 2)))

    end_time = time.time()
    # print("=== CHAT_HANDLER COMPLETED IN {} SECONDS ===".format(
    #    round(end_time - start_time, 2)))
    return web.Response(text=json.dumps({'success': True, 'message': ""}), status=200)


# runs when button is pressed on frontend - right now button ring on wearable or button in TPA
async def button_handler(request):
    body = await request.json()
    button_num = body.get('buttonNum')
    button_activity = body.get('buttonActivity')
    timestamp = body.get('timestamp')
    user_id = body.get('userId')
    print('\n=== New Request ===\n', button_num,
          button_activity, timestamp, user_id)

    # 400 if missing params
    if button_num is None or button_num == '':
        return web.Response(text='no button_num in request', status=400)
    if button_activity is None or button_activity == '':
        return web.Response(text='no button_activity in request', status=400)
    if timestamp is None or timestamp == '':
        return web.Response(text='no timestamp in request', status=400)
    if user_id is None or user_id == '':
        return web.Response(text='no user_id in request', status=400)

    if button_activity:  # True if push down, false if button release
        print("button True")
        return web.Response(text=json.dumps({'message': "button up activity detected"}), status=200)
    else:
        return web.Response(text=json.dumps({'message': "button up activity detected"}), status=200)


# run cse/definer tools for subscribed users in background every n ms if there is fresh data to run on
def cse_loop():
    print("START CSE PROCESSING LOOP")

    # setup things we need for processing
    db_handler = DatabaseHandler(parent_handler=False)
    relevance_filter = RelevanceFilter(db_handler=db_handler)
    cse = ContextualSearchEngine(db_handler=db_handler)

    # then run the main loop
    while True:
        if not db_handler.ready:
            print("db_handler not ready")
            time.sleep(0.1)
            continue

        loop_start_time = time.time()
        p_loop_start_time = time.time()

        try:
            p_loop_start_time = time.time()
            # Check for new transcripts
            new_transcripts = db_handler.get_new_cse_transcripts_for_all_users(
                combine_transcripts=True, delete_after=False)
            if new_transcripts is None or new_transcripts == []:
                print("---------- No transcripts to run on for this cse_loop run...")
            for transcript in new_transcripts:
                print("Run CSE with... user_id: '{}' ... text: '{}'".format(
                    transcript['user_id'], transcript['text']))
                cse_start_time = time.time()
                cse_responses = cse.contextual_search_engine(
                    transcript['user_id'], transcript['text'])
                #cse_responses = None
                cse_end_time = time.time()
                print("=== CSE completed in {} seconds ===".format(
                    round(cse_end_time - cse_start_time, 2)))

                #filter responses with relevance filter, then save CSE results to the database
                cse_responses_filtered = list()

                if cse_responses:
                    cse_responses_filtered = relevance_filter.should_display_result_based_on_context(
                        transcript["user_id"], cse_responses, transcript["text"]
                    )

                    final_cse_responses = [cse_response for cse_response in cse_responses if cse_response["name"] in cse_responses_filtered]
                    print("=== CSE RESPONSES FILTERED: {} ===".format(final_cse_responses))

                    db_handler.add_cse_results_for_user(
                        transcript["user_id"], final_cse_responses
                    )

        except Exception as e:
            cse_responses = None
            print("Exception in CSE...:")
            print(e)
            traceback.print_exc()
        finally:
            p_loop_end_time = time.time()
            print("=== processing_loop completed in {} seconds overall ===".format(
                round(p_loop_end_time - p_loop_start_time, 2)))

        loop_run_period = 2.5 #run the loop this often
        while (time.time() - loop_start_time) < loop_run_period: #wait until loop_run_period has passed before running this again
            time.sleep(0.2)


#frontends poll this to get the results from our processing of their transcripts
async def ui_poll_handler(request, minutes=0.5):
    # parse request
    body = await request.json()
    user_id = body.get('userId')
    device_id = body.get('deviceId')
    features = body.get('features')

    # 400 if missing params
    if user_id is None or user_id == '':
        return web.Response(text='no user_id in request', status=400)
    if device_id is None or device_id == '':
        return web.Response(text='no device_id in request', status=400)
    if features is None or features == '':
        return web.Response(text='no features in request', status=400)
    if "contextual_search_engine" not in features:
        return web.Response(text='contextual_search_engine not in features', status=400)

    resp = dict()
    resp["success"] = True

    # get CSE results
    if "contextual_search_engine" in features:
        cse_results = db_handler.get_cse_results_for_user_device(
            user_id=user_id, device_id=device_id)

        if cse_results:
            print("server.py ================================= CSERESULT")
            print(cse_results)

        # add CSE response
        resp["result"] = cse_results

    #get agent results
    if "proactive_agent_insights" in features:
        agent_insight_results = db_handler.get_proactive_agents_insights_results_for_user_device(user_id=user_id, device_id=device_id)

        #add agents insight to response
        resp["results_proactive_agent_insights"] = agent_insight_results

    return web.Response(text=json.dumps(resp), status=200)


#return images that we generated and gave frontends a URL for
async def return_image_handler(request):
    requested_img = request.rel_url.query['img']
    img_path = Path(IMAGE_PATH).joinpath(requested_img)
    try:
        data = img_path.read_bytes()
    except:
        print("Error reading requested image: " + requested_img)
        data = Path('images/404-2.jpg').read_bytes()
    return Response(body=data, content_type="image/jpg")


#frontend can upload CSVs to run custom data search on
#DEV: we don't use this and it's not exposed on the frontend as it's currently broken and low priority
async def upload_user_data_handler(request):
    # Check file size before doing anything else
    try:
        post_data = await request.post()
    except web_exceptions.HTTPRequestEntityTooLarge:
        return web.Response(text="File too large. Max file size: {}MB".format(MAX_FILE_SIZE_MB), status=413)

    user_file = post_data.get('custom-file')
    user_id = post_data.get('user_id')

    if user_file and user_id:
        # Check if the file is a CSV file by looking at its content type
        if user_file.content_type != 'text/csv':
            return web.Response(text="Uploaded file is not a CSV", status=400)

        # Validate data
        try:
            df = pd.read_csv(user_file.file)
        except Exception:
            return web.Response(text="Could not read CSV", status=400)

        #if not cse.is_custom_data_valid(df):
            #return web.Response(text="Bad data format", status=400)
#
        #cse.upload_custom_user_data(user_id, df)

        return web.Response(text="Custom data uploaded successfully", status=200)
    else:
        return web.Response(text="Missing user file or user ID in the received data", status=400)

async def expert_agent_runner(expert_agent_name, user_id):
    print("Starting agent run task of agent {} for user {}".format(expert_agent_name, user_id))
    #get the context for the last n minutes
    n_seconds = 5*60
    convo_context = db_handler.get_transcripts_from_last_nseconds_for_user_as_string(user_id, n_seconds)

    #spin up the agent
    agent_insight = run_single_expert_agent(expert_agent_name, convo_context)

    #save this insight to the DB for the user
    insight_obj = {}
    insight_obj['timestamp'] = math.trunc(time.time())
    insight_obj['uuid'] = str(uuid.uuid4())
    insight_obj['agent_name'] = agent_insight["agent_name"]
    insight_obj['agent_insight'] = agent_insight["agent_insight"]
    db_handler.add_agent_insights_results_for_user(user_id, [insight_obj])

    #agent run complete
    print("--- Done agent run task of agent {} from user {}".format(expert_agent_name, user_id))

#run a single agent with no extra context
async def run_single_expert_agent_handler(request):
    body = await request.json()
    timestamp = time.time() # Never use client's timestamp ### body.get('timestamp')
    user_id = body.get('userId')
    agent_name = body.get('agentName')

    # 400 if missing params
    if timestamp is None or timestamp == '':
        print("Timestamp none in send_agent_chat, exiting with error response 400.")
        return web.Response(text='no timestamp in request', status=400)
    if user_id is None or user_id == '':
        print("user_id none in send_agent_chat, exiting with error response 400.")
        return web.Response(text='no user_id in request', status=400)

    print("Got single agent request for agent: {}".format(agent_name))

    #spin up agent
    asyncio.ensure_future(expert_agent_runner(agent_name, user_id))

    return web.Response(text=json.dumps({'success': True, 'message': "Running agent: {}".format(agent_name)}), status=200)


#receive a chat message manually typed in the agent chat box
async def send_agent_chat_handler(request):
    body = await request.json()
    timestamp = time.time() # Never use client's timestamp ### body.get('timestamp')
    user_id = body.get('userId')
    chat_message = body.get('chatMessage')

    # 400 if missing params
    if timestamp is None or timestamp == '':
        print("Timestamp none in send_agent_chat, exiting with error response 400.")
        return web.Response(text='no timestamp in request', status=400)
    if user_id is None or user_id == '':
        print("user_id none in send_agent_chat, exiting with error response 400.")
        return web.Response(text='no user_id in request', status=400)
    if chat_message is None or chat_message == '':
        print("chatMessage none in send_agent_chat, exiting with error response 400.")
        return web.Response(text='no chatMessage in request', status=400)

    return web.Response(text=json.dumps({'success': True, 'message': "Got your message: {}".format(chat_message)}), status=200)


if __name__ == '__main__':
    print("Starting server...")
    db_handler = DatabaseHandler()
    # start proccessing loop subprocess to process data as it comes in
    if USE_GPU_FOR_INFERENCING:
        multiprocessing.set_start_method('spawn')

<<<<<<< HEAD
    # log_queue = multiprocessing.Queue()
    cse_process = multiprocessing.Process(target=cse_loop)
    cse_process.start()

    # start the agent process
    # agent_background_process = multiprocessing.Process(target=agent_insights_processing_loop)
    # agent_background_process.start()
=======
    #log_queue = multiprocessing.Queue()
    print("Starting CSE process...")
    cse_process = multiprocessing.Process(target=cse_loop)
    cse_process.start()

    #start the proactive agents process
    print("Starting Proactive Agents process...")
    proactive_agents_background_process = multiprocessing.Process(target=proactive_agents_processing_loop)
    proactive_agents_background_process.start()
>>>>>>> 58909242

    # setup and run web app
    # CORS allow from all sources
    print("Starting aiohttp server...")
    MAX_FILE_SIZE_MB = 88
    app = web.Application(client_max_size=(1024*1024*MAX_FILE_SIZE_MB))
    app.add_routes(
        [
            web.post('/chat', chat_handler),
            web.post('/button_event', button_handler),
            web.post('/ui_poll', ui_poll_handler),
            web.post('/upload_userdata', upload_user_data_handler),
            web.get('/image', return_image_handler),
            web.post('/run_single_agent', run_single_expert_agent_handler),
            web.post('/send_agent_chat', send_agent_chat_handler),
        ]
    )
    cors = aiohttp_cors.setup(app, defaults={
        "*": aiohttp_cors.ResourceOptions(
            allow_credentials=True,
            expose_headers="*",
            allow_headers="*"
        )
    })
    for route in list(app.router.routes()):
        cors.add(route)
    print("Running web server...")
    web.run_app(app, port=server_port)

    #let processes finish and join
    proactive_agents_background_process.join()
    cse_process.join()<|MERGE_RESOLUTION|>--- conflicted
+++ resolved
@@ -217,8 +217,8 @@
     return Response(body=data, content_type="image/jpg")
 
 
-#frontend can upload CSVs to run custom data search on
-#DEV: we don't use this and it's not exposed on the frontend as it's currently broken and low priority
+# frontend can upload CSVs to run custom data search on
+# DEV: we don't use this and it's not exposed on the frontend as it's currently broken and low priority
 async def upload_user_data_handler(request):
     # Check file size before doing anything else
     try:
@@ -320,25 +320,15 @@
     if USE_GPU_FOR_INFERENCING:
         multiprocessing.set_start_method('spawn')
 
-<<<<<<< HEAD
     # log_queue = multiprocessing.Queue()
-    cse_process = multiprocessing.Process(target=cse_loop)
-    cse_process.start()
-
-    # start the agent process
-    # agent_background_process = multiprocessing.Process(target=agent_insights_processing_loop)
-    # agent_background_process.start()
-=======
-    #log_queue = multiprocessing.Queue()
     print("Starting CSE process...")
     cse_process = multiprocessing.Process(target=cse_loop)
     cse_process.start()
 
-    #start the proactive agents process
+    # start the proactive agents process
     print("Starting Proactive Agents process...")
     proactive_agents_background_process = multiprocessing.Process(target=proactive_agents_processing_loop)
     proactive_agents_background_process.start()
->>>>>>> 58909242
 
     # setup and run web app
     # CORS allow from all sources
