<?xml version="1.0" encoding="utf-8"?>
<manifest xmlns:android="http://schemas.android.com/apk/res/android"
    xmlns:tools="http://schemas.android.com/tools"
    package="com.augmentos.smartglassesmanager">

  <uses-sdk android:minSdkVersion="28"
      android:targetSdkVersion="34"
      tools:overrideLibrary="com.vuzix.ultralite.sdk"
      />

    <!--    NETWORK-->
    <uses-permission android:name="android.permission.INTERNET"/>
    <uses-permission android:name = "android.permission.ACCESS_NETWORK_STATE" />
    <uses-permission android:name="android.permission.ACCESS_WIFI_STATE"/>
    <!--    SERVICE-->
  <uses-permission android:name="android.permission.FOREGROUND_SERVICE"/>
  <uses-permission android:name="android.permission.FOREGROUND_SERVICE_CAMERA" />
  <uses-permission android:name="android.permission.CAMERA" />
  <uses-permission android:name="android.permission.FOREGROUND_SERVICE_MEDIA_PROJECTION" />
  <uses-permission android:name="android.permission.FOREGROUND_SERVICE_MICROPHONE" />
  <uses-permission android:name="android.permission.REQUEST_IGNORE_BATTERY_OPTIMIZATIONS"/>    <!--    LOCATION-->
    <!--    BLUETOOTH-->
  <uses-permission android:name="android.permission.ACCESS_FINE_LOCATION" />
  <uses-permission android:name="android.permission.ACCESS_COARSE_LOCATION" />
    <uses-permission android:name="android.permission.BLUETOOTH" />
    <uses-permission android:name="android.permission.BLUETOOTH_ADMIN" />
    <uses-permission android:name="android.permission.BLUETOOTH_CONNECT"/>
    <uses-permission android:name="android.permission.BLUETOOTH_SCAN"
                        android:usesPermissionFlags="neverForLocation"/>

    <!--    AUDIO-->
    <uses-permission android:name="android.permission.RECORD_AUDIO" />
    <uses-permission android:name="android.permission.MODIFY_AUDIO_SETTINGS"/>

<<<<<<< HEAD
    <!--    CALENDAR-->
    <uses-permission android:name="android.permission.READ_CALENDAR"/>
    <uses-permission android:name="android.permission.WRITE_CALENDAR"/>
=======
    <!--    VIDEO SAVING-->
    <uses-permission android:name="android.permission.READ_MEDIA_VIDEO" />
    <uses-permission android:name="android.permission.WRITE_MEDIA_VIDEO" />
    <uses-permission android:name="android.permission.READ_EXTERNAL_STORAGE"/>
    <uses-permission android:name="android.permission.VIBRATE" />
    <uses-permission android:name="android.permission.WRITE_EXTERNAL_STORAGE"/>
>>>>>>> 87a6b691

  <queries>
        <intent>
            <action android:name="android.intent.action.TTS_SERVICE" />
        </intent>
    </queries>

  <application
      android:usesCleartextTraffic="true"
      android:icon="@mipmap/ic_launcher"
      android:label="@string/app_name"
      android:roundIcon="@mipmap/ic_launcher_round"
      android:supportsRtl="true"
      android:theme="@style/AppTheme">

    <service
        android:name=".camera.CameraRecordingService"
        android:enabled="true"
        android:exported="false"
        android:foregroundServiceType="camera|microphone" />

  </application>
</manifest><|MERGE_RESOLUTION|>--- conflicted
+++ resolved
@@ -32,18 +32,16 @@
     <uses-permission android:name="android.permission.RECORD_AUDIO" />
     <uses-permission android:name="android.permission.MODIFY_AUDIO_SETTINGS"/>
 
-<<<<<<< HEAD
     <!--    CALENDAR-->
     <uses-permission android:name="android.permission.READ_CALENDAR"/>
     <uses-permission android:name="android.permission.WRITE_CALENDAR"/>
-=======
+
     <!--    VIDEO SAVING-->
     <uses-permission android:name="android.permission.READ_MEDIA_VIDEO" />
     <uses-permission android:name="android.permission.WRITE_MEDIA_VIDEO" />
     <uses-permission android:name="android.permission.READ_EXTERNAL_STORAGE"/>
     <uses-permission android:name="android.permission.VIBRATE" />
     <uses-permission android:name="android.permission.WRITE_EXTERNAL_STORAGE"/>
->>>>>>> 87a6b691
 
   <queries>
         <intent>
