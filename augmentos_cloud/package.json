--- conflicted
+++ resolved
@@ -8,33 +8,15 @@
     "build": "cd packages/sdk && bun run build && cd ../utils && bun run build && cd ../agents && bun run build",
     "setup-deps": "bun install --no-link",
 
-<<<<<<< HEAD
     "dev": "bun run dev:stop && bun run dev:rebuild && docker-compose -f docker-compose.dev.yml -p dev up",
     "dev:core": "docker-compose -f docker-compose.dev.yml -p dev up shared-packages cloud",
     "dev:detached": "docker-compose -f docker-compose.dev.yml -p dev up -d",
     "dev:rebuild": "docker-compose -f docker-compose.dev.yml -p dev up -d --build --remove-orphans",
     "dev:stop": "docker-compose -f docker-compose.dev.yml -p dev down --timeout 5 || docker kill $(docker ps -q)",
-=======
-    "dev": "docker compose -f docker-compose.dev.yml -p dev up",
-    "dev:detached": "docker compose -f docker-compose.dev.yml -p dev up -d",
-    "dev:rebuild": "docker compose -f docker-compose.dev.yml -p dev up -d --build --remove-orphans",
-    "dev:stop": "docker compose -f docker-compose.dev.yml -p dev down --timeout 5 || docker kill $(docker ps -q)",
->>>>>>> 8e2ca719
     "dev:setup-network": "docker network create augmentos-network-dev",
     "dev:clean": "docker compose -f docker-compose.dev.yml -p dev down -v && docker system prune -f",
 
     "ngrok:isaiah": "ngrok http --url=isaiah.augmentos.cloud 8002",
-<<<<<<< HEAD
-=======
-    "dev:ngrok:isaiah": "ngrok http --url=isaiah.augmentos.cloud host.docker.internal:8002",
-    "dev:ngrok:appstore": "ngrok http --domain=appstore.augmentos.cloud host.docker.internal:8042",
-
-    "staging": "docker compose -f docker-compose.staging.yml -p staging up -d",
-    "staging:stop": "docker compose -f docker-compose.staging.yml -p staging down",
-    "staging:deploy": "bun run staging:stop && bun run staging",
-    "staging:setup-network": "docker network create augmentos-network-staging",
-    "staging:logs": "docker-compose -f docker-compose.staging.yml -p staging logs -f --tail=50",
->>>>>>> 8e2ca719
 
     "prod": "docker compose -f docker-compose.yml -p prod up -d",
     "prod:stop": "docker compose -f docker-compose.yml -p prod down",
@@ -44,15 +26,8 @@
 
     "logs": "docker compose -f docker-compose.dev.yml -p dev logs -f --tail=0",
     "logs:prod": "docker-compose -f docker-compose.yml -p prod logs -f --tail=10",
-<<<<<<< HEAD
     "logs:cloud": "docker-compose -f docker-compose.dev.yml -p dev logs -f cloud --tail=0",
 
-=======
-    "logs:cloud": "docker compose -f docker-compose.dev.yml -p dev logs -f cloud --tail=0",
-    "logs:live-captions": "docker compose -f docker-compose.dev.yml -p dev logs -f live-captions --tail=50",
-    "logs:service": "docker compose -f docker-compose.dev.yml -p dev logs -f",
-    
->>>>>>> 8e2ca719
     "test": "bun run packages/cloud/src/tests/run-tests.ts",
     "test:display": "bun run packages/cloud/src/tests/display-manager.test.ts"
   },
