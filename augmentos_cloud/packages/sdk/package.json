{
<<<<<<< HEAD
  "name": "@augmentos/sdk",
  "version": "1.1.19",
=======
  "name": "@mentra/sdk",
  "version": "1.1.19",
  "description": "Build apps for MentraOS smartglasses. This SDK provides everything you need to create real-time smartglasses applications.",
>>>>>>> bd1571f7
  "source": "src/index.ts",
  "main": "dist/index.js",
  "types": "dist/index.d.ts",
  "exports": {
    "development": {
      "import": "./src/index.ts",
      "require": "./src/index.ts",
      "types": "./src/index.ts"
    },
    "default": {
      "import": "./dist/index.js",
      "require": "./dist/index.js",
      "types": "./dist/index.d.ts"
    }
  },
  "scripts": {
    "build": "rm -rf dist && bun x tsc -p tsconfig.json",
    "dev": "echo 'No build needed in dev mode - using source files directly'",
    "prepare": "bun run build",
    "link-pkg": "bun link"
  },
  "dependencies": {
    "@logtail/pino": "^0.5.4",
    "axios": "^1.8.1",
    "cookie-parser": "^1.4.7",
    "dotenv": "^16.4.0",
    "express": "^4.18.2",
    "jsonwebtoken": "^8.5.1",
    "jsrsasign": "^11.1.0",
    "pino": "^9.6.0",
    "pino-pretty": "^13.0.0",
    "ws": "^8.18.2"
  },
  "devDependencies": {
    "@types/babel__core": "^7.20.5",
    "@types/express": "^4.17.17",
    "@types/jsonwebtoken": "^9.0.2",
    "@types/jsrsasign": "^10.5.15",
    "@types/node": "^20.0.0",
    "@types/ws": "^8.5.12",
    "typescript": "^5.0.0"
  },
  "files": [
    "dist"
  ]
}<|MERGE_RESOLUTION|>--- conflicted
+++ resolved
@@ -1,12 +1,8 @@
 {
-<<<<<<< HEAD
-  "name": "@augmentos/sdk",
-  "version": "1.1.19",
-=======
+
   "name": "@mentra/sdk",
-  "version": "1.1.19",
+  "version": "1.1.20",
   "description": "Build apps for MentraOS smartglasses. This SDK provides everything you need to create real-time smartglasses applications.",
->>>>>>> bd1571f7
   "source": "src/index.ts",
   "main": "dist/index.js",
   "types": "dist/index.d.ts",
