{
  "name": "@augmentos/sdk",
<<<<<<< HEAD
  "version": "1.1.11",
=======
  "version": "1.1.13",
>>>>>>> ed295e98
  "source": "src/index.ts",
  "main": "dist/index.js",
  "types": "dist/index.d.ts",
  "exports": {
    "development": {
      "import": "./src/index.ts",
      "require": "./src/index.ts",
      "types": "./src/index.ts"
    },
    "default": {
      "import": "./dist/index.js",
      "require": "./dist/index.js",
      "types": "./dist/index.d.ts"
    }
  },
  "scripts": {
    "build": "rm -rf dist && bun x tsc -p tsconfig.json",
    "dev": "echo 'No build needed in dev mode - using source files directly'",
    "prepare": "bun run build",
    "link-pkg": "bun link"
  },
  "dependencies": {
    "@logtail/pino": "^0.5.4",
    "axios": "^1.8.1",
    "cookie-parser": "^1.4.7",
    "express": "^4.18.2",
    "jsonwebtoken": "^8.5.1",
    "jsrsasign": "^11.1.0",
    "pino": "^9.6.0",
    "pino-pretty": "^13.0.0",
    "ws": "^8.18.2"
  },
  "devDependencies": {
    "@types/babel__core": "^7.20.5",
    "@types/express": "^4.17.17",
    "@types/jsonwebtoken": "^9.0.2",
    "@types/jsrsasign": "^10.5.15",
    "typescript": "^5.0.0"
  },
  "files": [
    "dist"
  ]
}<|MERGE_RESOLUTION|>--- conflicted
+++ resolved
@@ -1,10 +1,6 @@
 {
   "name": "@augmentos/sdk",
-<<<<<<< HEAD
-  "version": "1.1.11",
-=======
   "version": "1.1.13",
->>>>>>> ed295e98
   "source": "src/index.ts",
   "main": "dist/index.js",
   "types": "dist/index.d.ts",
