/**
 * 🎯 TPA Session Module
 *
 * Manages an active Third Party App session with AugmentOS Cloud.
 * Handles real-time communication, event subscriptions, and display management.
 */
import { WebSocket } from 'ws';
import { EventManager, EventData, StreamDataTypes } from './events';
import { LayoutManager } from './layouts';
import { SettingsManager } from './settings';
import { StreamingModule } from './modules/streaming';
import { ResourceTracker } from '../../utils/resource-tracker';
import {
  // Message types
  TpaToCloudMessage,
  CloudToTpaMessage,
  TpaConnectionInit,
  TpaSubscriptionUpdate,
  PhotoRequest,
  TpaToCloudMessageType,
  CloudToTpaMessageType,

  // Event data types
  StreamType,
  ExtendedStreamType,
  ButtonPress,
  HeadPosition,
  PhoneNotification,
  TranscriptionData,
  TranslationData,

  // Type guards
  isTpaConnectionAck,
  isTpaConnectionError,
  isDataStream,
  isAppStopped,
  isSettingsUpdate,
  isDashboardModeChanged,
  isDashboardAlwaysOnChanged,

  // Other types
  AppSettings,
  AppSetting,
  TpaConfig,
  validateTpaConfig,
  AudioChunk,
  isAudioChunk,
  createTranscriptionStream,
  createTranslationStream,
  GlassesToCloudMessage,
<<<<<<< HEAD
  PhotoResponse
=======
  PhotoResponse,
  VpsCoordinates,
  PhotoTaken
>>>>>>> ed295e98
} from '../../types';
import { DashboardAPI } from '../../types/dashboard';
import { AugmentosSettingsUpdate } from '../../types/messages/cloud-to-tpa';
import { Logger } from 'pino';
import { TpaServer } from '../server';
import EventEmitter from 'events';

// Import the cloud-to-tpa specific type guards
import { isPhotoResponse, isRtmpStreamStatus } from '../../types/messages/cloud-to-tpa';

// Import the cloud-to-tpa specific type guards
import { isPhotoResponse, isRtmpStreamStatus } from '../../types/messages/cloud-to-tpa';

/**
 * ⚙️ Configuration options for TPA Session
 *
 * @example
 * ```typescript
 * const config: TpaSessionConfig = {
 *   packageName: 'org.example.myapp',
 *   apiKey: 'your_api_key',
 *   // Auto-reconnection is enabled by default
 *   // autoReconnect: true
 * };
 * ```
 */
export interface TpaSessionConfig {
  /** 📦 Unique identifier for your TPA (e.g., 'org.company.appname') */
  packageName: string;
  /** 🔑 API key for authentication with AugmentOS Cloud */
  apiKey: string;
  /** 🔌 WebSocket server URL (default: 'ws://localhost:7002/tpa-ws') */
  augmentOSWebsocketUrl?: string;
  /** 🔄 Automatically attempt to reconnect on disconnect (default: true) */
  autoReconnect?: boolean;
  /** 🔁 Maximum number of reconnection attempts (default: 3) */
  maxReconnectAttempts?: number;
  /** ⏱️ Base delay between reconnection attempts in ms (default: 1000) */
  reconnectDelay?: number;

  userId: string; // user ID for tracking sessions (email of the user).
  tpaServer: TpaServer; // Optional TPA server instance for advanced features
}

// List of event types that should never be subscribed to as streams
const TPA_TO_TPA_EVENT_TYPES = [
  'tpa_message_received',
  'tpa_user_joined',
  'tpa_user_left',
  'tpa_room_updated',
  'tpa_direct_message_response'
];

/**
 * 🚀 TPA Session Implementation
 *
 * Manages a live connection between your TPA and AugmentOS Cloud.
 * Provides interfaces for:
 * - 🎮 Event handling (transcription, head position, etc.)
 * - 📱 Display management in AR view
 * - 🔌 Connection lifecycle
 * - 🔄 Automatic reconnection
 *
 * @example
 * ```typescript
 * const session = new TpaSession({
 *   packageName: 'org.example.myapp',
 *   apiKey: 'your_api_key'
 * });
 *
 * // Handle events
 * session.onTranscription((data) => {
 *   session.layouts.showTextWall(data.text);
 * });
 *
 * // Connect to cloud
 * await session.connect('session_123');
 * ```
 */
export class TpaSession {
  /** WebSocket connection to AugmentOS Cloud */
  private ws: WebSocket | null = null;
  /** Current session identifier */
  private sessionId: string | null = null;
  /** Number of reconnection attempts made */
  private reconnectAttempts = 0;
  /** Active event subscriptions */
  private subscriptions = new Set<ExtendedStreamType>();
  /** Resource tracker for automatic cleanup */
  private resources = new ResourceTracker();
  /** Internal settings storage - use public settings API instead */
  private settingsData: AppSettings = [];
  /** TPA configuration loaded from tpa_config.json */
  private tpaConfig: TpaConfig | null = null;
  /** Whether to update subscriptions when settings change */
  private shouldUpdateSubscriptionsOnSettingsChange = false;
  /** Custom subscription handler for settings-based subscriptions */
  private subscriptionSettingsHandler?: (settings: AppSettings) => ExtendedStreamType[];
  /** Settings that should trigger subscription updates when changed */
  private subscriptionUpdateTriggers: string[] = [];
  /** Pending photo requests waiting for responses */
  private pendingPhotoRequests = new Map<string, {
    resolve: (url: string) => void,
    reject: (reason: any) => void
  }>();
  /** Pending user discovery requests waiting for responses */
  private pendingUserDiscoveryRequests = new Map<string, {
    resolve: (userList: any) => void,
    reject: (reason: any) => void
  }>();
  /** Pending direct message requests waiting for responses */
  private pendingDirectMessages = new Map<string, {
    resolve: (success: boolean) => void,
    reject: (reason: any) => void
  }>();

  /** 🎮 Event management interface */
  public readonly events: EventManager;
  /** 📱 Layout management interface */
  public readonly layouts: LayoutManager;
  /** ⚙️ Settings management interface */
  public readonly settings: SettingsManager;
  /** 📊 Dashboard management interface */
  public readonly dashboard: DashboardAPI;
  /** 📹 RTMP streaming interface */
  public readonly streaming: StreamingModule;

  public readonly tpaServer: TpaServer;
  public readonly logger: Logger;
  public readonly userId: string;

  /** Dedicated emitter for TPA-to-TPA events */
  private tpaEvents = new EventEmitter();

  constructor(private config: TpaSessionConfig) {
    // Set defaults and merge with provided config
    this.config = {
      augmentOSWebsocketUrl: `ws://localhost:8002/tpa-ws`, // Use localhost as default
      autoReconnect: true,   // Enable auto-reconnection by default for better reliability
      maxReconnectAttempts: 3, // Default to 3 reconnection attempts for better resilience
      reconnectDelay: 1000,  // Start with 1 second delay (uses exponential backoff)
      ...config
    };

    this.tpaServer = this.config.tpaServer;
    this.logger = this.tpaServer.logger.child({ userId: this.config.userId, service: 'tpa-session' });
    this.userId = this.config.userId;

    // Make sure the URL is correctly formatted to prevent double protocol issues
    if (this.config.augmentOSWebsocketUrl) {
      try {
        const url = new URL(this.config.augmentOSWebsocketUrl);
        if (!['ws:', 'wss:'].includes(url.protocol)) {
          // Fix URLs with incorrect protocol (e.g., 'ws://http://host')
          const fixedUrl = this.config.augmentOSWebsocketUrl.replace(/^ws:\/\/http:\/\//, 'ws://');
          this.config.augmentOSWebsocketUrl = fixedUrl;
          this.logger.warn(`⚠️ [${this.config.packageName}] Fixed malformed WebSocket URL: ${fixedUrl}`);
        }
      } catch (error) {
        this.logger.error(error, `⚠️ [${this.config.packageName}] Invalid WebSocket URL format: ${this.config.augmentOSWebsocketUrl}`);
      }
    }

    // Log initialization
    this.logger.debug(`🚀 [${this.config.packageName}] TPA Session initialized`);
    this.logger.debug(`🚀 [${this.config.packageName}] WebSocket URL: ${this.config.augmentOSWebsocketUrl}`);

    // Validate URL format - give early warning for obvious issues
    // Check URL format but handle undefined case
    if (this.config.augmentOSWebsocketUrl) {
      try {
        const url = new URL(this.config.augmentOSWebsocketUrl);
        if (!['ws:', 'wss:'].includes(url.protocol)) {
          this.logger.error({ config: this.config }, `⚠️ [${this.config.packageName}] Invalid WebSocket URL protocol: ${url.protocol}. Should be ws: or wss:`);
        }
      } catch (error) {
        this.logger.error(error, `⚠️ [${this.config.packageName}] Invalid WebSocket URL format: ${this.config.augmentOSWebsocketUrl}`);
      }
    }

    this.events = new EventManager(this.subscribe.bind(this), this.unsubscribe.bind(this));
    this.layouts = new LayoutManager(
      config.packageName,
      this.send.bind(this)
    );

    // Initialize settings manager with all necessary parameters, including subscribeFn for AugmentOS settings
    this.settings = new SettingsManager(
      this.settingsData,
      this.config.packageName,
      this.config.augmentOSWebsocketUrl,
      this.sessionId ?? undefined,
      async (streams: string[]) => {
        this.logger.debug(`[TpaSession] subscribeFn called for streams:`, streams);
        streams.forEach((stream) => {
          if (!this.subscriptions.has(stream as ExtendedStreamType)) {
            this.subscriptions.add(stream as ExtendedStreamType);
            this.logger.debug(`[TpaSession] Auto-subscribed to stream '${stream}' for AugmentOS setting.`);
          } else {
            this.logger.debug(`[TpaSession] Already subscribed to stream '${stream}'.`);
          }
        });
        this.logger.debug(`[TpaSession] Current subscriptions after subscribeFn:`, Array.from(this.subscriptions));
        if (this.ws?.readyState === 1) {
          this.updateSubscriptions();
          this.logger.debug(`[TpaSession] Sent updated subscriptions to cloud after auto-subscribing to AugmentOS setting.`);
        } else {
          this.logger.debug(`[TpaSession] WebSocket not open, will send subscriptions when connected.`);
        }
      }
    );

    // Initialize dashboard API with this session instance
    // Import DashboardManager dynamically to avoid circular dependency
    const { DashboardManager } = require('./dashboard');
    this.dashboard = new DashboardManager(this, this.send.bind(this));

    // Initialize streaming module with session reference
    this.streaming = new StreamingModule(
      this.config.packageName,
      this.sessionId || 'unknown-session-id',
      this.send.bind(this),
      this // Pass session reference
    );
  }

  /**
   * Get the current session ID
   * @returns The current session ID or 'unknown-session-id' if not connected
   */
  getSessionId(): string {
    return this.sessionId || 'unknown-session-id';
  }

  /**
   * Get the package name for this TPA
   * @returns The package name
   */
  getPackageName(): string {
    return this.config.packageName;
  }

  // =====================================
  // 🎮 Direct Event Handling Interface
  // =====================================

  /**
   * 🎤 Listen for speech transcription events
   * @param handler - Function to handle transcription data
   * @returns Cleanup function to remove the handler
   */
  onTranscription(handler: (data: TranscriptionData) => void): () => void {
    return this.events.onTranscription(handler);
  }

  /**
   * 🌐 Listen for speech transcription events in a specific language
   * @param language - Language code (e.g., "en-US")
   * @param handler - Function to handle transcription data
   * @returns Cleanup function to remove the handler
   * @throws Error if language code is invalid
   */
  onTranscriptionForLanguage(language: string, handler: (data: TranscriptionData) => void): () => void {
    return this.events.onTranscriptionForLanguage(language, handler);
  }

  /**
   * 🌐 Listen for speech translation events for a specific language pair
   * @param sourceLanguage - Source language code (e.g., "es-ES")
   * @param targetLanguage - Target language code (e.g., "en-US")
   * @param handler - Function to handle translation data
   * @returns Cleanup function to remove the handler
   * @throws Error if language codes are invalid
   */
  onTranslationForLanguage(sourceLanguage: string, targetLanguage: string, handler: (data: TranslationData) => void): () => void {
    return this.events.ontranslationForLanguage(sourceLanguage, targetLanguage, handler);
  }

  /**
   * 👤 Listen for head position changes
   * @param handler - Function to handle head position updates
   * @returns Cleanup function to remove the handler
   */
  onHeadPosition(handler: (data: HeadPosition) => void): () => void {
    return this.events.onHeadPosition(handler);
  }

  /**
   * 🔘 Listen for hardware button press events
   * @param handler - Function to handle button events
   * @returns Cleanup function to remove the handler
   */
  onButtonPress(handler: (data: ButtonPress) => void): () => void {
    return this.events.onButtonPress(handler);
  }

  /**
   * 📱 Listen for phone notification events
   * @param handler - Function to handle notifications
   * @returns Cleanup function to remove the handler
   */
  onPhoneNotifications(handler: (data: PhoneNotification) => void): () => void {
    return this.events.onPhoneNotifications(handler);
  }

  /**
   * 📡 Listen for VPS coordinates updates
   * @param handler - Function to handle VPS coordinates
   * @returns Cleanup function to remove the handler
   */
  onVpsCoordinates(handler: (data: VpsCoordinates) => void): () => void {
    this.subscribe(StreamType.VPS_COORDINATES);
    return this.events.onVpsCoordinates(handler);
  }

  /**
   * 📸 Listen for photo responses
   * @param handler - Function to handle photo response data
   * @returns Cleanup function to remove the handler
   */
  onPhotoTaken(handler: (data: PhotoTaken) => void): () => void {
    this.subscribe(StreamType.PHOTO_TAKEN);
    return this.events.onPhotoTaken(handler);
  }

  // =====================================
  // 📡 Pub/Sub Interface
  // =====================================

  /**
   * 📬 Subscribe to a specific event stream
   * @param type - Type of event to subscribe to
   */
  subscribe(type: ExtendedStreamType): void {
    if (TPA_TO_TPA_EVENT_TYPES.includes(type as string)) {
      this.logger.warn(`[TpaSession] Attempted to subscribe to TPA-to-TPA event type '${type}', which is not a valid stream. Use the event handler (e.g., onTpaMessage) instead.`);
      return;
    }
    this.subscriptions.add(type);
    if (this.ws?.readyState === 1) {
      this.updateSubscriptions();
    }
  }

  /**
   * 📭 Unsubscribe from a specific event stream
   * @param type - Type of event to unsubscribe from
   */
  unsubscribe(type: ExtendedStreamType): void {
    if (TPA_TO_TPA_EVENT_TYPES.includes(type as string)) {
      this.logger.warn(`[TpaSession] Attempted to unsubscribe from TPA-to-TPA event type '${type}', which is not a valid stream.`);
      return;
    }
    this.subscriptions.delete(type);
    if (this.ws?.readyState === 1) {
      this.updateSubscriptions();
    }
  }

  /**
   * 🎯 Generic event listener (pub/sub style)
   * @param event - Event name to listen for
   * @param handler - Event handler function
   */
  on<T extends ExtendedStreamType>(event: T, handler: (data: EventData<T>) => void): () => void {
    return this.events.on(event, handler);
  }

  // =====================================
  // 🔌 Connection Management
  // =====================================

  /**
   * 🚀 Connect to AugmentOS Cloud
   * @param sessionId - Unique session identifier
   * @returns Promise that resolves when connected
   */
  async connect(sessionId: string): Promise<void> {
    this.sessionId = sessionId;

    // Configure settings API client with the WebSocket URL and session ID
    // This allows settings to be fetched from the correct server
    this.settings.configureApiClient(
      this.config.packageName,
      this.config.augmentOSWebsocketUrl || '',
      sessionId
    );

    // Update the sessionId in the streaming module
    if (this.streaming) {
      Object.defineProperty(this.streaming, 'sessionId', { value: sessionId });
    }

    return new Promise((resolve, reject) => {
      try {
        // Clear previous resources if reconnecting
        if (this.ws) {
          // Don't call full dispose() as that would clear subscriptions
          if (this.ws.readyState !== 3) { // 3 = CLOSED
            this.ws.close();
          }
          this.ws = null;
        }

        // Validate WebSocket URL before attempting connection
        if (!this.config.augmentOSWebsocketUrl) {
          this.logger.error('WebSocket URL is missing or undefined');
          reject(new Error('WebSocket URL is required'));
          return;
        }

        // Add debug logging for connection attempts
        this.logger.info(`🔌🔌🔌 [${this.config.packageName}] Attempting to connect to: ${this.config.augmentOSWebsocketUrl} for session ${this.sessionId}`);

        // Create connection with error handling
        this.ws = new WebSocket(this.config.augmentOSWebsocketUrl);

        // Track WebSocket for automatic cleanup
        this.resources.track(() => {
          if (this.ws && this.ws.readyState !== 3) { // 3 = CLOSED
            this.ws.close();
          }
        });

        this.ws.on('open', () => {
          try {
            this.sendConnectionInit();
          } catch (error: unknown) {
            this.logger.error(error, 'Error during connection initialization');
            const errorMessage = error instanceof Error ? error.message : String(error);
            this.events.emit('error', new Error(`Connection initialization failed: ${errorMessage}`));
            reject(error);
          }
        });

        // Message handler with comprehensive error recovery
        const messageHandler = async (data: Buffer | string, isBinary: boolean) => {
          try {
            // Handle binary messages (typically audio data)
            if (isBinary && Buffer.isBuffer(data)) {
              try {
                // Validate buffer before processing
                if (data.length === 0) {
                  this.events.emit('error', new Error('Received empty binary data'));
                  return;
                }

                // Convert Node.js Buffer to ArrayBuffer safely
                const arrayBuf: ArrayBufferLike = data.buffer.slice(
                  data.byteOffset,
                  data.byteOffset + data.byteLength
                );

                // Create AUDIO_CHUNK event message with validation
                const audioChunk: AudioChunk = {
                  type: StreamType.AUDIO_CHUNK,
                  arrayBuffer: arrayBuf,
                  timestamp: new Date() // Ensure timestamp is present
                };

                this.handleMessage(audioChunk);
                return;
              } catch (error: unknown) {
                this.logger.error(error, 'Error processing binary message:');
                const errorMessage = error instanceof Error ? error.message : String(error);
                this.events.emit('error', new Error(`Failed to process binary message: ${errorMessage}`));
                return;
              }
            }

            // Handle ArrayBuffer data type directly
            if (data instanceof ArrayBuffer) {
              return;
            }

            // Handle JSON messages with validation
            try {
              // Convert string data to JSON safely
              let jsonData: string;
              if (typeof data === 'string') {
                jsonData = data;
              } else if (Buffer.isBuffer(data)) {
                jsonData = data.toString('utf8');
              } else {
                throw new Error('Unknown message format');
              }

              // Validate JSON before parsing
              if (!jsonData || jsonData.trim() === '') {
                this.events.emit('error', new Error('Received empty JSON message'));
                return;
              }

              // Parse JSON with error handling
              const message = JSON.parse(jsonData) as CloudToTpaMessage;

              // Basic schema validation
              if (!message || typeof message !== 'object' || !('type' in message)) {
                this.events.emit('error', new Error('Malformed message: missing type property'));
                return;
              }

              // Process the validated message
              this.handleMessage(message);
            } catch (error: unknown) {
              this.logger.error(error, 'JSON parsing error');
              const errorMessage = error instanceof Error ? error.message : String(error);
              this.events.emit('error', new Error(`Failed to parse JSON message: ${errorMessage}`));
            }
          } catch (error: unknown) {
            // Final catch - should never reach here if individual handlers work correctly
            this.logger.error({ error }, 'Unhandled message processing error');
            const errorMessage = error instanceof Error ? error.message : String(error);
            this.events.emit('error', new Error(`Unhandled message error: ${errorMessage}`));
          }
        };

        this.ws.on('message', messageHandler);

        // Track event handler removal for automatic cleanup
        this.resources.track(() => {
          if (this.ws) {
            this.ws.off('message', messageHandler);
          }
        });

        // Connection closure handler
        const closeHandler = (code: number, reason: string) => {
          const reasonStr = reason ? `: ${reason}` : '';
          const closeInfo = `Connection closed (code: ${code})${reasonStr}`;

          // Emit the disconnected event with structured data for better handling
          this.events.emit('disconnected', {
            message: closeInfo,
            code: code,
            reason: reason || '',
            wasClean: code === 1000 || code === 1001,
          });

          // Only attempt reconnection for abnormal closures
          // https://developer.mozilla.org/en-US/docs/Web/API/CloseEvent/code
          // 1000 (Normal Closure) and 1001 (Going Away) are normal
          // 1002-1015 are abnormal, and reason "App stopped" means intentional closure
          // 1008 usually when the userSession no longer exists on server. i.e user disconnected from cloud.
          const isNormalClosure = (code === 1000 || code === 1001 || code === 1008);
          const isManualStop = reason && reason.includes('App stopped');

          // Log closure details for diagnostics
          this.logger.debug(`🔌 [${this.config.packageName}] WebSocket closed with code ${code}${reasonStr}`);
          this.logger.debug(`🔌 [${this.config.packageName}] isNormalClosure: ${isNormalClosure}, isManualStop: ${isManualStop}`);

          if (!isNormalClosure && !isManualStop) {
            this.logger.warn(`🔌 [${this.config.packageName}] Abnormal closure detected, attempting reconnection`);
            this.handleReconnection();
          } else {
            this.logger.debug(`🔌 [${this.config.packageName}] Normal closure detected, not attempting reconnection`);
          }
        };

        this.ws.on('close', closeHandler);

        // Track event handler removal
        this.resources.track(() => {
          if (this.ws) {
            this.ws.off('close', closeHandler);
          }
        });

        // Connection error handler
        const errorHandler = (error: Error) => {
          this.logger.error(error, 'WebSocket error');
          this.events.emit('error', error);
        };

        // Enhanced error handler with detailed logging
        this.ws.on('error', (error: Error) => {
          this.logger.error(error, `⛔️⛔️⛔️ [${this.config.packageName}] WebSocket connection error: ${error.message}`);

          // Try to provide more context
          const errMsg = error.message || '';
          if (errMsg.includes('ECONNREFUSED')) {
            this.logger.error(`⛔️⛔️⛔️ [${this.config.packageName}] Connection refused - Check if the server is running at the specified URL`);
          } else if (errMsg.includes('ETIMEDOUT')) {
            this.logger.error(`⛔️⛔️⛔️ [${this.config.packageName}] Connection timed out - Check network connectivity and firewall rules`);
          }

          errorHandler(error);
        });

        // Track event handler removal
        this.resources.track(() => {
          if (this.ws) {
            this.ws.off('error', errorHandler);
          }
        });

        // Set up connection success handler
        const connectedCleanup = this.events.onConnected(() => resolve());

        // Track event handler removal
        this.resources.track(connectedCleanup);

        // Connection timeout with configurable duration
        const timeoutMs = 5000; // 5 seconds default
        const connectionTimeout = this.resources.setTimeout(() => {
          // Use tracked timeout that will be auto-cleared
          this.logger.error({
            config: this.config,
            sessionId: this.sessionId,
            timeoutMs
          }, `⏱️⏱️⏱️ [${this.config.packageName}] Connection timeout after ${timeoutMs}ms`);

          this.events.emit('error', new Error(`Connection timeout after ${timeoutMs}ms`));
          reject(new Error('Connection timeout'));
        }, timeoutMs);

        // Clear timeout on successful connection
        const timeoutCleanup = this.events.onConnected(() => {
          clearTimeout(connectionTimeout);
          resolve();
        });

        // Track event handler removal
        this.resources.track(timeoutCleanup);

      } catch (error: unknown) {
        this.logger.error(error, 'Connection setup error');
        const errorMessage = error instanceof Error ? error.message : String(error);
        reject(new Error(`Failed to setup connection: ${errorMessage}`));
      }
    });
  }

  /**
   * 👋 Disconnect from AugmentOS Cloud
   */
  disconnect(): void {
    // Use the resource tracker to clean up everything
    this.resources.dispose();

    // Clean up additional resources not handled by the tracker
    this.ws = null;
    this.sessionId = null;
    this.subscriptions.clear();
    this.reconnectAttempts = 0;
  }

  /**
   * 📸 Request a photo from the connected glasses
   * @param options - Optional configuration for the photo request
   * @returns Promise that resolves with the URL to the captured photo
   */
  requestPhoto(options?: { saveToGallery?: boolean }): Promise<string> {
    return new Promise((resolve, reject) => {
      try {
        // Generate unique request ID
        const requestId = `photo_req_${Date.now()}_${Math.random().toString(36).substring(2, 9)}`;

        // Store promise resolvers for when we get the response
        this.pendingPhotoRequests.set(requestId, { resolve, reject });

        // Create photo request message
        const message: PhotoRequest = {
          type: TpaToCloudMessageType.PHOTO_REQUEST,
          packageName: this.config.packageName,
          sessionId: this.sessionId!,
          timestamp: new Date(),
          saveToGallery: options?.saveToGallery || false
        };

        // Send request to cloud
        this.send(message);

        // Set timeout to avoid hanging promises
        const timeoutMs = 30000; // 30 seconds
        this.resources.setTimeout(() => {
          if (this.pendingPhotoRequests.has(requestId)) {
            this.pendingPhotoRequests.get(requestId)!.reject(new Error('Photo request timed out'));
            this.pendingPhotoRequests.delete(requestId);
          }
        }, timeoutMs);
      } catch (error: unknown) {
        const errorMessage = error instanceof Error ? error.message : String(error);
        reject(new Error(`Failed to request photo: ${errorMessage}`));
      }
    });
  }

  /**
   * 🛠️ Get all current user settings
   * @returns A copy of the current settings array
   * @deprecated Use session.settings.getAll() instead
   */
  getSettings(): AppSettings {
    return this.settings.getAll();
  }

  /**
   * 🔍 Get a specific setting value by key
   * @param key The setting key to look for
   * @returns The setting's value, or undefined if not found
   * @deprecated Use session.settings.get(key) instead
   */
  getSetting<T>(key: string): T | undefined {
    return this.settings.get<T>(key);
  }

  /**
   * ⚙️ Configure settings-based subscription updates
   * This allows TPAs to automatically update their subscriptions when certain settings change
   * @param options Configuration options for settings-based subscriptions
   */
  setSubscriptionSettings(options: {
    updateOnChange: string[]; // Setting keys that should trigger subscription updates
    handler: (settings: AppSettings) => ExtendedStreamType[]; // Handler that returns new subscriptions
  }): void {
    this.shouldUpdateSubscriptionsOnSettingsChange = true;
    this.subscriptionUpdateTriggers = options.updateOnChange;
    this.subscriptionSettingsHandler = options.handler;

    // If we already have settings, update subscriptions immediately
    if (this.settingsData.length > 0) {
      this.updateSubscriptionsFromSettings();
    }
  }

  /**
   * 🔄 Update subscriptions based on current settings
   * Called automatically when relevant settings change
   */
  private updateSubscriptionsFromSettings(): void {
    if (!this.subscriptionSettingsHandler) return;

    try {
      // Get new subscriptions from handler
      const newSubscriptions = this.subscriptionSettingsHandler(this.settingsData);

      // Update all subscriptions at once
      this.subscriptions.clear();
      newSubscriptions.forEach(subscription => {
        this.subscriptions.add(subscription);
      });

      // Send subscription update to cloud if connected
      if (this.ws && this.ws.readyState === 1) {
        this.updateSubscriptions();
      }
    } catch (error: unknown) {
      this.logger.error(error, 'Error updating subscriptions from settings');
      const errorMessage = error instanceof Error ? error.message : String(error);
      this.events.emit('error', new Error(`Failed to update subscriptions: ${errorMessage}`));
    }
  }

  /**
   * 🧪 For testing: Update settings locally
   * In normal operation, settings come from the cloud
   * @param newSettings The new settings to apply
   */
  updateSettingsForTesting(newSettings: AppSettings): void {
    this.settingsData = newSettings;

    // Update the settings manager with the new settings
    this.settings.updateSettings(newSettings);

    // Emit update event for backwards compatibility
    this.events.emit('settings_update', this.settingsData);

    // Check if we should update subscriptions
    if (this.shouldUpdateSubscriptionsOnSettingsChange) {
      this.updateSubscriptionsFromSettings();
    }
  }

  /**
   * 📝 Load configuration from a JSON file
   * @param jsonData JSON string containing TPA configuration
   * @returns The loaded configuration
   * @throws Error if the configuration is invalid
   */
  loadConfigFromJson(jsonData: string): TpaConfig {
    try {
      const parsedConfig = JSON.parse(jsonData);

      if (validateTpaConfig(parsedConfig)) {
        this.tpaConfig = parsedConfig;
        return parsedConfig;
      } else {
        throw new Error('Invalid TPA configuration format');
      }
    } catch (error: unknown) {
      const errorMessage = error instanceof Error ? error.message : String(error);
      throw new Error(`Failed to load TPA configuration: ${errorMessage}`);
    }
  }

  /**
   * 📋 Get the loaded TPA configuration
   * @returns The current TPA configuration or null if not loaded
   */
  getConfig(): TpaConfig | null {
    return this.tpaConfig;
  }

  /**
   * 🔌 Get the WebSocket server URL for this session
   * @returns The WebSocket server URL used by this session
   */
  getServerUrl(): string | undefined {
    return this.config.augmentOSWebsocketUrl;
  }

  getHttpsServerUrl(): string | undefined {
    if (!this.config.augmentOSWebsocketUrl) {
      return undefined;
    }
    return TpaSession.convertToHttps(this.config.augmentOSWebsocketUrl);
  }

  private static convertToHttps(rawUrl: string | undefined): string {
    if (!rawUrl) return '';
    // Remove ws:// or wss://
    let url = rawUrl.replace(/^wss?:\/\//, '');
    // Remove trailing /tpa-ws
    url = url.replace(/\/tpa-ws$/, '');
    // Prepend https://
    return `https://${url}`;
  }

  /**
   * 🔍 Get default settings from the TPA configuration
   * @returns Array of settings with default values
   * @throws Error if configuration is not loaded
   */
  getDefaultSettings(): AppSettings {
    if (!this.tpaConfig) {
      throw new Error('TPA configuration not loaded. Call loadConfigFromJson first.');
    }

    return this.tpaConfig.settings
      .filter((s: AppSetting | { type: 'group'; title: string }): s is AppSetting => s.type !== 'group')
      .map((s: AppSetting) => ({
        ...s,
        value: s.defaultValue  // Set value to defaultValue
      }));
  }

  /**
   * 🔍 Get setting schema from configuration
   * @param key Setting key to look up
   * @returns The setting schema or undefined if not found
   */
  getSettingSchema(key: string): AppSetting | undefined {
    if (!this.tpaConfig) return undefined;

    const setting = this.tpaConfig.settings.find((s: AppSetting | { type: 'group'; title: string }) =>
      s.type !== 'group' && 'key' in s && s.key === key
    );

    return setting as AppSetting | undefined;
  }

  // =====================================
  // 🔧 Private Methods
  // =====================================

  /**
   * 📨 Handle incoming messages from cloud
   */
  private handleMessage(message: CloudToTpaMessage): void {
    try {
      // Validate message before processing
      if (!this.validateMessage(message)) {
        this.events.emit('error', new Error('Invalid message format received'));
        return;
      }

      // Handle binary data (audio or video)
      if (message instanceof ArrayBuffer) {
        this.handleBinaryMessage(message);
        return;
      }

      // Using type guards to determine message type and safely handle each case
      try {
        if (isTpaConnectionAck(message)) {
          // Get settings from connection acknowledgment
          const receivedSettings = message.settings || [];
          this.settingsData = receivedSettings;

          // Store config if provided
          if (message.config && validateTpaConfig(message.config)) {
            this.tpaConfig = message.config;
          }

          // Use default settings from config if no settings were provided
          if (receivedSettings.length === 0 && this.tpaConfig) {
            try {
              this.settingsData = this.getDefaultSettings();
            } catch (error) {
              this.logger.warn('Failed to load default settings from config:', error);
            }
          }

          // Update the settings manager with the new settings
          this.settings.updateSettings(this.settingsData);

          // Emit connected event with settings
          this.events.emit('connected', this.settingsData);

          // Update subscriptions (normal flow)
          this.updateSubscriptions();

          // If settings-based subscriptions are enabled, update those too
          if (this.shouldUpdateSubscriptionsOnSettingsChange && this.settingsData.length > 0) {
            this.updateSubscriptionsFromSettings();
          }
        }
        else if (isTpaConnectionError(message) || message.type === 'connection_error') {
          // Handle both TPA-specific connection_error and standard connection_error
          const errorMessage = message.message || 'Unknown connection error';
          this.events.emit('error', new Error(errorMessage));
        }
        else if (message.type === StreamType.AUDIO_CHUNK) {
          if (this.subscriptions.has(StreamType.AUDIO_CHUNK)) {
            // Only process if we're subscribed to avoid unnecessary processing
            this.events.emit(StreamType.AUDIO_CHUNK, message);
          }
        }
        else if (isDataStream(message)) {
          // Ensure streamType exists before emitting the event
          let messageStreamType = message.streamType as ExtendedStreamType;
          if (message.streamType === StreamType.TRANSCRIPTION) {
            const transcriptionData = message.data as TranscriptionData;
            if (transcriptionData.transcribeLanguage) {
              messageStreamType = createTranscriptionStream(transcriptionData.transcribeLanguage) as ExtendedStreamType;
            }
          } else if (message.streamType === StreamType.TRANSLATION) {
            const translationData = message.data as TranslationData;
            if (translationData.transcribeLanguage && translationData.translateLanguage) {
              messageStreamType = createTranslationStream(translationData.transcribeLanguage, translationData.translateLanguage) as ExtendedStreamType;
            }
          }

          if (messageStreamType && this.subscriptions.has(messageStreamType)) {
            const sanitizedData = this.sanitizeEventData(messageStreamType, message.data) as EventData<typeof messageStreamType>;
            this.events.emit(messageStreamType, sanitizedData);
          }
        }
        else if (isPhotoResponse(message)) {
          // Handle photo response by resolving the pending promise
          if (this.pendingPhotoRequests.has((message as PhotoResponse).requestId)) {
            const { resolve } = this.pendingPhotoRequests.get((message as PhotoResponse).requestId)!;
            resolve((message as PhotoResponse).photoUrl);
            this.pendingPhotoRequests.delete((message as PhotoResponse).requestId);
<<<<<<< HEAD
          }
        }
        else if (isRtmpStreamStatus(message)) {
          // Emit as a standard stream event if subscribed
          if (this.subscriptions.has(StreamType.RTMP_STREAM_STATUS)) {
            this.events.emit(StreamType.RTMP_STREAM_STATUS, message);
=======
>>>>>>> ed295e98
          }

          // Update streaming module's internal state
          this.streaming.updateStreamState(message);
        }
        else if (isRtmpStreamStatus(message)) {
          // Emit as a standard stream event if subscribed
          if (this.subscriptions.has(StreamType.RTMP_STREAM_STATUS)) {
            this.events.emit(StreamType.RTMP_STREAM_STATUS, message);
          }

          // Update streaming module's internal state
          this.streaming.updateStreamState(message);
        }
        else if (isSettingsUpdate(message)) {
          // Store previous settings to check for changes
          const prevSettings = [...this.settingsData];

          // Update internal settings storage
          this.settingsData = message.settings || [];

          // Update the settings manager with the new settings
          const changes = this.settings.updateSettings(this.settingsData);

          // Emit settings update event (for backwards compatibility)
          this.events.emit('settings_update', this.settingsData);

          // --- AugmentOS settings update logic ---
          // If the message.settings looks like AugmentOS settings (object with known keys), update augmentosSettings
          if (message.settings && typeof message.settings === 'object') {
            this.settings.updateAugmentosSettings(message.settings);
          }

          // Check if we should update subscriptions
          if (this.shouldUpdateSubscriptionsOnSettingsChange) {
            // Check if any subscription trigger settings changed
            const shouldUpdateSubs = this.subscriptionUpdateTriggers.some(key => {
              return key in changes;
            });

            if (shouldUpdateSubs) {
              this.updateSubscriptionsFromSettings();
            }
          }
        }
        else if (isAppStopped(message)) {
          const reason = message.reason || 'unknown';
          const displayReason = `App stopped: ${reason}`;

          // Emit disconnected event with clean closure info to prevent reconnection attempts
          this.events.emit('disconnected', {
            message: displayReason,
            code: 1000, // Normal closure code
            reason: displayReason,
            wasClean: true,
          });

          // Clear reconnection state
          this.reconnectAttempts = 0;
        }
        // Handle dashboard mode changes
        else if (isDashboardModeChanged(message)) {
          try {
            // Use proper type
            const mode = message.mode || 'none';

            // Update dashboard state in the API
            if (this.dashboard && 'content' in this.dashboard) {
              (this.dashboard.content as any).setCurrentMode(mode);
            }
          } catch (error) {
            this.logger.error(error, 'Error handling dashboard mode change');
          }
        }
        // Handle always-on dashboard state changes
        else if (isDashboardAlwaysOnChanged(message)) {
          try {
            // Use proper type
            const enabled = !!message.enabled;

            // Update dashboard state in the API
            if (this.dashboard && 'content' in this.dashboard) {
              (this.dashboard.content as any).setAlwaysOnEnabled(enabled);
            }
          } catch (error) {
            this.logger.error(error, 'Error handling dashboard always-on change');
          }
        }
        // Handle custom messages
        else if (message.type === CloudToTpaMessageType.CUSTOM_MESSAGE) {
          this.events.emit('custom_message', message);
          return;
        }
        // Handle TPA-to-TPA communication messages
        else if ((message as any).type === 'tpa_message_received') {
          this.tpaEvents.emit('tpa_message_received', message as any);
        }
        else if ((message as any).type === 'tpa_user_joined') {
          this.tpaEvents.emit('tpa_user_joined', message as any);
        }
        else if ((message as any).type === 'tpa_user_left') {
          this.tpaEvents.emit('tpa_user_left', message as any);
        }
        else if ((message as any).type === 'tpa_room_updated') {
          this.tpaEvents.emit('tpa_room_updated', message as any);
        }
        else if ((message as any).type === 'tpa_direct_message_response') {
          const response = message as any;
          if (response.messageId && this.pendingDirectMessages.has(response.messageId)) {
            const { resolve } = this.pendingDirectMessages.get(response.messageId)!;
            resolve(response.success);
            this.pendingDirectMessages.delete(response.messageId);
          }
        }
        else if (message.type === 'augmentos_settings_update') {
          const augmentosMsg = message as AugmentosSettingsUpdate;
          if (augmentosMsg.settings && typeof augmentosMsg.settings === 'object') {
            this.settings.updateAugmentosSettings(augmentosMsg.settings);
          }
        }
        // Handle 'connection_error' as a specific case if cloud sends this string literal
        else if ((message as any).type === 'connection_error') {
          // Treat 'connection_error' (string literal) like TpaConnectionError
          // This handles cases where the cloud might send the type as a direct string
          // instead of the enum's 'tpa_connection_error' value.
          const errorMessage = (message as any).message || 'Unknown connection error (type: connection_error)';
          this.logger.warn(`Received 'connection_error' type directly. Consider aligning cloud to send 'tpa_connection_error'. Message: ${errorMessage}`);
          this.events.emit('error', new Error(errorMessage));
        }
        else if (message.type === 'permission_error') {
          // Handle permission errors from cloud
          this.logger.warn('Permission error received:', {
            message: message.message,
            details: message.details,
            detailsCount: message.details?.length || 0,
            rejectedStreams: message.details?.map(d => d.stream) || []
          });

          // Emit permission error event for application handling
          this.events.emit('permission_error', {
            message: message.message,
            details: message.details,
            timestamp: message.timestamp
          });

          // Optionally emit individual permission denied events for each stream
          message.details?.forEach(detail => {
            this.events.emit('permission_denied', {
              stream: detail.stream,
              requiredPermission: detail.requiredPermission,
              message: detail.message
            });
          });
        }
        // Handle unrecognized message types gracefully
        else {
          console.log(`Unrecognized message type: ${(message as any).type}. Full message details:`, {
            messageType: (message as any).type,
            fullMessage: message,
            messageKeys: Object.keys(message || {}),
            messageStringified: JSON.stringify(message, null, 2)
          });
          // Log all message object details for debugging
          this.logger.warn(`Unrecognized message type: ${(message as any).type}. Full message details:`, {
            messageType: (message as any).type,
            fullMessage: message,
            messageKeys: Object.keys(message || {}),
            messageStringified: JSON.stringify(message, null, 2)
          });
          this.events.emit('error', new Error(`Unrecognized message type: ${(message as any).type}`));
        }
      } catch (processingError: unknown) {
        // Catch any errors during message processing to prevent TPA crashes
        this.logger.error('Error processing message:', processingError);
        const errorMessage = processingError instanceof Error ? processingError.message : String(processingError);
        this.events.emit('error', new Error(`Error processing message: ${errorMessage}`));
      }
    } catch (error: unknown) {
      // Final safety net to ensure the TPA doesn't crash on any unexpected errors
      this.logger.error(error, 'Unexpected error in message handler');
      const errorMessage = error instanceof Error ? error.message : String(error);
      this.events.emit('error', new Error(`Unexpected error in message handler: ${errorMessage}`));
    }
  }

  /**
   * 🧪 Validate incoming message structure
   * @param message - Message to validate
   * @returns boolean indicating if the message is valid
   */
  private validateMessage(message: CloudToTpaMessage): boolean {
    // Handle ArrayBuffer case separately
    if (message instanceof ArrayBuffer) {
      return true; // ArrayBuffers are always considered valid at this level
    }

    // Check if message is null or undefined
    if (!message) {
      return false;
    }

    // Check if message has a type property
    if (!('type' in message)) {
      return false;
    }

    // All other message types should be objects with a type property
    return true;
  }

  /**
   * 📦 Handle binary message data (audio or video)
   * @param buffer - Binary data as ArrayBuffer
   */
  private handleBinaryMessage(buffer: ArrayBuffer): void {
    try {
      // Safety check - only process if we're subscribed to avoid unnecessary work
      if (!this.subscriptions.has(StreamType.AUDIO_CHUNK)) {
        return;
      }

      // Validate buffer has content before processing
      if (!buffer || buffer.byteLength === 0) {
        this.events.emit('error', new Error('Received empty binary message'));
        return;
      }

      // Create a safety wrapped audio chunk with proper defaults
      const audioChunk: AudioChunk = {
        type: StreamType.AUDIO_CHUNK,
        timestamp: new Date(),
        arrayBuffer: buffer,
        sampleRate: 16000 // Default sample rate
      };

      // Emit to subscribers
      this.events.emit(StreamType.AUDIO_CHUNK, audioChunk);
    } catch (error: unknown) {
      this.logger.error(error, 'Error processing binary message');
      const errorMessage = error instanceof Error ? error.message : String(error);
      this.events.emit('error', new Error(`Error processing binary message: ${errorMessage}`));
    }
  }

  /**
   * 🧹 Sanitize event data to prevent crashes from malformed data
   * @param streamType - The type of stream data
   * @param data - The potentially unsafe data to sanitize
   * @returns Sanitized data safe for processing
   */
  private sanitizeEventData(streamType: ExtendedStreamType, data: unknown): any {
    try {
      // If data is null or undefined, return an empty object to prevent crashes
      if (data === null || data === undefined) {
        return {};
      }

      // For specific stream types, perform targeted sanitization
      switch (streamType) {
        case StreamType.TRANSCRIPTION:
          // Ensure text field exists and is a string
          if (typeof (data as TranscriptionData).text !== 'string') {
            return {
              text: '',
              isFinal: true,
              startTime: Date.now(),
              endTime: Date.now()
            };
          }
          break;

        case StreamType.HEAD_POSITION:
          // Ensure position data has required numeric fields
          // Handle HeadPosition - Note the property position instead of x,y,z
          const pos = data as any;
          if (typeof pos?.position !== 'string') {
            return { position: 'up', timestamp: new Date() };
          }
          break;

        case StreamType.BUTTON_PRESS:
          // Ensure button type is valid
          const btn = data as any;
          if (!btn.buttonId || !btn.pressType) {
            return { buttonId: 'unknown', pressType: 'short', timestamp: new Date() };
          }
          break;
      }

      return data;
    } catch (error: unknown) {
      this.logger.error(error, `Error sanitizing ${streamType} data`);
      // Return a safe empty object if something goes wrong
      return {};
    }
  }

  /**
   * 🔐 Send connection initialization message
   */
  private sendConnectionInit(): void {
    const message: TpaConnectionInit = {
      type: TpaToCloudMessageType.CONNECTION_INIT,
      sessionId: this.sessionId!,
      packageName: this.config.packageName,
      apiKey: this.config.apiKey,
      timestamp: new Date()
    };
    this.send(message);
  }

  /**
   * 📝 Update subscription list with cloud
   */
  private updateSubscriptions(): void {
    this.logger.info(`[TpaSession] updateSubscriptions: sending subscriptions to cloud:`, Array.from(this.subscriptions));
    const message: TpaSubscriptionUpdate = {
      type: TpaToCloudMessageType.SUBSCRIPTION_UPDATE,
      packageName: this.config.packageName,
      subscriptions: Array.from(this.subscriptions),
      sessionId: this.sessionId!,
      timestamp: new Date()
    };
    this.send(message);
  }

  /**
   * 🔄 Handle reconnection with exponential backoff
   */
  private async handleReconnection(): Promise<void> {
    // Check if reconnection is allowed
    if (!this.config.autoReconnect || !this.sessionId) {
      this.logger.debug(`🔄 Reconnection skipped: autoReconnect=${this.config.autoReconnect}, sessionId=${this.sessionId ? 'valid' : 'invalid'}`);
      return;
    }

    // Check if we've exceeded the maximum attempts
    const maxAttempts = this.config.maxReconnectAttempts || 3;
    if (this.reconnectAttempts >= maxAttempts) {
      this.logger.info(`🔄 Maximum reconnection attempts (${maxAttempts}) reached, giving up`);

      // Emit a permanent disconnection event to trigger onStop in the TPA server
      this.events.emit('disconnected', {
        message: `Connection permanently lost after ${maxAttempts} failed reconnection attempts`,
        code: 4000, // Custom code for max reconnection attempts exhausted
        reason: 'Maximum reconnection attempts exceeded',
        wasClean: false,
        permanent: true // Flag this as a permanent disconnection
      });

      return;
    }

    // Calculate delay with exponential backoff
    const baseDelay = this.config.reconnectDelay || 1000;
    const delay = baseDelay * Math.pow(2, this.reconnectAttempts);
    this.reconnectAttempts++;

    this.logger.debug(`🔄 [${this.config.packageName}] Reconnection attempt ${this.reconnectAttempts}/${maxAttempts} in ${delay}ms`);

    // Use the resource tracker for the timeout
    await new Promise<void>(resolve => {
      this.resources.setTimeout(() => resolve(), delay);
    });

    try {
      this.logger.debug(`🔄 [${this.config.packageName}] Attempting to reconnect...`);
      await this.connect(this.sessionId);
      this.logger.debug(`✅ [${this.config.packageName}] Reconnection successful!`);
      this.reconnectAttempts = 0;
    } catch (error) {
      const errorMessage = error instanceof Error ? error.message : String(error);
      this.logger.error(error, `❌ [${this.config.packageName}] Reconnection failed for user ${this.userId}`);
      this.events.emit('error', new Error(`Reconnection failed: ${errorMessage}`));

      // Check if this was the last attempt
      if (this.reconnectAttempts >= maxAttempts) {
        this.logger.debug(`🔄 [${this.config.packageName}] Final reconnection attempt failed, emitting permanent disconnection`);

        // Emit permanent disconnection event after the last failed attempt
        this.events.emit('disconnected', {
          message: `Connection permanently lost after ${maxAttempts} failed reconnection attempts`,
          code: 4000, // Custom code for max reconnection attempts exhausted
          reason: 'Maximum reconnection attempts exceeded',
          wasClean: false,
          permanent: true // Flag this as a permanent disconnection
        });
      }
    }
  }

  /**
   * 📤 Send message to cloud with validation and error handling
   * @throws {Error} If WebSocket is not connected
   */
  private send(message: TpaToCloudMessage): void {
    try {
      // Verify WebSocket connection is valid
      if (!this.ws) {
        throw new Error('WebSocket connection not established');
      }

      if (this.ws.readyState !== 1) {
        const stateMap: Record<number, string> = {
          0: 'CONNECTING',
          1: 'OPEN',
          2: 'CLOSING',
          3: 'CLOSED'
        };
        const stateName = stateMap[this.ws.readyState] || 'UNKNOWN';
        throw new Error(`WebSocket not connected (current state: ${stateName})`);
      }

      // Validate message before sending
      if (!message || typeof message !== 'object') {
        throw new Error('Invalid message: must be an object');
      }

      if (!('type' in message)) {
        throw new Error('Invalid message: missing "type" property');
      }

      // Ensure message format is consistent
      if (!('timestamp' in message) || !(message.timestamp instanceof Date)) {
        message.timestamp = new Date();
      }

      // Try to send with error handling
      try {
        const serializedMessage = JSON.stringify(message);
        this.ws.send(serializedMessage);
      } catch (sendError: unknown) {
        const errorMessage = sendError instanceof Error ? sendError.message : String(sendError);
        throw new Error(`Failed to send message: ${errorMessage}`);
      }
    } catch (error: unknown) {
      // Log the error and emit an event so TPA developers are aware
      this.logger.error(error , 'Message send error');

      // Ensure we always emit an Error object
      if (error instanceof Error) {
        this.events.emit('error', error);
      } else {
        this.events.emit('error', new Error(String(error)));
      }

      // Re-throw to maintain the original function behavior
      throw error;
    }
  }

  // =====================================
  // 👥 TPA-to-TPA Communication Interface
  // =====================================

  /**
   * 👥 Discover other users currently using the same TPA
   * @param includeProfiles - Whether to include user profile information
   * @returns Promise that resolves with list of active users
   */
  async discoverTpaUsers(domain: string, includeProfiles = false): Promise<any> {
    // Use the domain argument as the base URL if provided
    if (!domain) {
      throw new Error('Domain (API base URL) is required for user discovery');
    }
    const url = `${domain}/api/tpa-communication/discover-users`;
    // Use the user's core token for authentication
    const tpaApiKey = this.config.apiKey; // This may need to be updated if you store the core token elsewhere

    if (!tpaApiKey) {
      throw new Error('Core token (apiKey) is required for user discovery');
    }
    const body = {
      packageName: this.config.packageName,
      userId: this.userId,
      includeUserProfiles: includeProfiles
    };
    const response = await fetch(url, {
      method: 'POST',
      headers: {
        'Authorization': `Bearer ${tpaApiKey}`,
        'Content-Type': 'application/json'
      },
      body: JSON.stringify(body)
    });
    if (!response.ok) {
      const errorText = await response.text();
      throw new Error(`Failed to discover users: ${response.status} ${response.statusText} - ${errorText}`);
    }
    return await response.json();
  }

  /**
   * 🔍 Check if a specific user is currently active
   * @param userId - User ID to check for
   * @returns Promise that resolves with boolean indicating if user is active
   */
  async isUserActive(userId: string): Promise<boolean> {
    try {
      const userList = await this.discoverTpaUsers('', false);
      return userList.users.some((user: any) => user.userId === userId);
    } catch (error) {
      this.logger.error({ error, userId }, 'Error checking if user is active');
      return false;
    }
  }

  /**
   * 📊 Get user count for this TPA
   * @returns Promise that resolves with number of active users
   */
  async getUserCount(domain: string): Promise<number> {
    try {
      const userList = await this.discoverTpaUsers(domain, false);
      return userList.totalUsers;
    } catch (error) {
      this.logger.error({ error }, 'Error getting user count');
      return 0;
    }
  }

  /**
   * 📢 Send broadcast message to all users with same TPA active
   * @param payload - Message payload to send
   * @param roomId - Optional room ID for room-based messaging
   * @returns Promise that resolves when message is sent
   */
  async broadcastToTpaUsers(payload: any, roomId?: string): Promise<void> {
    try {
      const messageId = this.generateMessageId();
      
      const message = {
        type: 'tpa_broadcast_message',
        packageName: this.config.packageName,
        sessionId: this.sessionId!,
        payload,
        messageId,
        senderUserId: this.userId,
        timestamp: new Date()
      };
      
      this.send(message as any);
    } catch (error: unknown) {
      const errorMessage = error instanceof Error ? error.message : String(error);
      throw new Error(`Failed to broadcast message: ${errorMessage}`);
    }
  }

  /**
   * 📤 Send direct message to specific user
   * @param targetUserId - User ID to send message to
   * @param payload - Message payload to send
   * @returns Promise that resolves with success status
   */
  async sendDirectMessage(targetUserId: string, payload: any): Promise<boolean> {
    return new Promise((resolve, reject) => {
      try {
        const messageId = this.generateMessageId();
        
        // Store promise resolver
        this.pendingDirectMessages.set(messageId, { resolve, reject });
        
        const message = {
          type: 'tpa_direct_message',
          packageName: this.config.packageName,
          sessionId: this.sessionId!,
          targetUserId,
          payload,
          messageId,
          senderUserId: this.userId,
          timestamp: new Date()
        };
        
        this.send(message as any);

        // Set timeout to avoid hanging promises
        const timeoutMs = 15000; // 15 seconds
        this.resources.setTimeout(() => {
          if (this.pendingDirectMessages.has(messageId)) {
            this.pendingDirectMessages.get(messageId)!.reject(new Error('Direct message timed out'));
            this.pendingDirectMessages.delete(messageId);
          }
        }, timeoutMs);
      } catch (error: unknown) {
        const errorMessage = error instanceof Error ? error.message : String(error);
        reject(new Error(`Failed to send direct message: ${errorMessage}`));
      }
    });
  }

  /**
   * 🏠 Join a communication room for group messaging
   * @param roomId - Room ID to join
   * @param roomConfig - Optional room configuration
   * @returns Promise that resolves when room is joined
   */
  async joinTpaRoom(roomId: string, roomConfig?: {
    maxUsers?: number;
    isPrivate?: boolean;
    metadata?: any;
  }): Promise<void> {
    try {
      const message = {
        type: 'tpa_room_join',
        packageName: this.config.packageName,
        sessionId: this.sessionId!,
        roomId,
        roomConfig,
        timestamp: new Date()
      };
      
      this.send(message as any);
    } catch (error: unknown) {
      const errorMessage = error instanceof Error ? error.message : String(error);
      throw new Error(`Failed to join room: ${errorMessage}`);
    }
  }

  /**
   * 🚪 Leave a communication room
   * @param roomId - Room ID to leave
   * @returns Promise that resolves when room is left
   */
  async leaveTpaRoom(roomId: string): Promise<void> {
    try {
      const message = {
        type: 'tpa_room_leave',
        packageName: this.config.packageName,
        sessionId: this.sessionId!,
        roomId,
        timestamp: new Date()
      };
      
      this.send(message as any);
    } catch (error: unknown) {
      const errorMessage = error instanceof Error ? error.message : String(error);
      throw new Error(`Failed to leave room: ${errorMessage}`);
    }
  }

  /**
   * 📨 Listen for messages from other TPA users
   * @param handler - Function to handle incoming messages
   * @returns Cleanup function to remove the handler
   */
  onTpaMessage(handler: (message: any) => void): () => void {
    this.tpaEvents.on('tpa_message_received', handler);
    return () => this.tpaEvents.off('tpa_message_received', handler);
  }

  /**
   * 👋 Listen for user join events
   * @param handler - Function to handle user join events
   * @returns Cleanup function to remove the handler
   */
  onTpaUserJoined(handler: (data: any) => void): () => void {
    this.tpaEvents.on('tpa_user_joined', handler);
    return () => this.tpaEvents.off('tpa_user_joined', handler);
  }

  /**
   * 🚪 Listen for user leave events
   * @param handler - Function to handle user leave events
   * @returns Cleanup function to remove the handler
   */
  onTpaUserLeft(handler: (data: any) => void): () => void {
    this.tpaEvents.on('tpa_user_left', handler);
    return () => this.tpaEvents.off('tpa_user_left', handler);
  }

  /**
   * 🏠 Listen for room update events
   * @param handler - Function to handle room updates
   * @returns Cleanup function to remove the handler
   */
  onTpaRoomUpdated(handler: (data: any) => void): () => void {
    this.tpaEvents.on('tpa_room_updated', handler);
    return () => this.tpaEvents.off('tpa_room_updated', handler);
  }

  /**
   * 🔧 Generate unique message ID
   * @returns Unique message identifier
   */
  private generateMessageId(): string {
    return `msg_${Date.now()}_${Math.random().toString(36).substring(2, 9)}`;
  }
}<|MERGE_RESOLUTION|>--- conflicted
+++ resolved
@@ -48,22 +48,15 @@
   createTranscriptionStream,
   createTranslationStream,
   GlassesToCloudMessage,
-<<<<<<< HEAD
-  PhotoResponse
-=======
   PhotoResponse,
   VpsCoordinates,
   PhotoTaken
->>>>>>> ed295e98
 } from '../../types';
 import { DashboardAPI } from '../../types/dashboard';
 import { AugmentosSettingsUpdate } from '../../types/messages/cloud-to-tpa';
 import { Logger } from 'pino';
 import { TpaServer } from '../server';
 import EventEmitter from 'events';
-
-// Import the cloud-to-tpa specific type guards
-import { isPhotoResponse, isRtmpStreamStatus } from '../../types/messages/cloud-to-tpa';
 
 // Import the cloud-to-tpa specific type guards
 import { isPhotoResponse, isRtmpStreamStatus } from '../../types/messages/cloud-to-tpa';
@@ -1010,19 +1003,7 @@
             const { resolve } = this.pendingPhotoRequests.get((message as PhotoResponse).requestId)!;
             resolve((message as PhotoResponse).photoUrl);
             this.pendingPhotoRequests.delete((message as PhotoResponse).requestId);
-<<<<<<< HEAD
-          }
-        }
-        else if (isRtmpStreamStatus(message)) {
-          // Emit as a standard stream event if subscribed
-          if (this.subscriptions.has(StreamType.RTMP_STREAM_STATUS)) {
-            this.events.emit(StreamType.RTMP_STREAM_STATUS, message);
-=======
->>>>>>> ed295e98
-          }
-
-          // Update streaming module's internal state
-          this.streaming.updateStreamState(message);
+          }
         }
         else if (isRtmpStreamStatus(message)) {
           // Emit as a standard stream event if subscribed
