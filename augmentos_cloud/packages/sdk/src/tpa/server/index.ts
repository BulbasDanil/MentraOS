/**
 * 🚀 TPA Server Module
 * 
 * Creates and manages a server for Third Party Apps (TPAs) in the AugmentOS ecosystem.
 * Handles webhook endpoints, session management, and cleanup.
 */
import express, { type Express } from 'express';
import path from 'path';
import { TpaSession } from '../session';
import { createAuthMiddleware } from '../webview';
import {
  WebhookRequest,
  WebhookRequestType,
  WebhookResponse,
  SessionWebhookRequest,
  StopWebhookRequest,
  isSessionWebhookRequest,
  isStopWebhookRequest,
  ToolCall
} from '../../types';
import { Logger } from 'pino';
import { logger as rootLogger } from '../../logging/logger';
import axios from 'axios';

/**
 * 🔧 Configuration options for TPA Server
 * 
 * @example
 * ```typescript
 * const config: TpaServerConfig = {
 *   packageName: 'org.example.myapp',
 *   apiKey: 'your_api_key',
 *   port: 7010,
 *   publicDir: './public'
 * };
 * ```
 */
export interface TpaServerConfig {
  /** 📦 Unique identifier for your TPA (e.g., 'org.company.appname') must match what you specified at https://console.augmentos.org */
  packageName: string;
  /** 🔑 API key for authentication with AugmentOS Cloud */
  apiKey: string;
  /** 🌐 Port number for the server (default: 7010) */
  port?: number;

  /** 🛣️ [DEPRECATED] do not set: The SDK will automatically expose an endpoint at '/webhook' */
  webhookPath?: string;
  /** 
   * 📂 Directory for serving static files (e.g., images, logos)
   * Set to false to disable static file serving
   */
  publicDir?: string | false;

  /** 🔌 [DEPRECATED] No need to set this value */
  augmentOSWebsocketUrl?: string;
  /** ❤️ Enable health check endpoint at /health (default: true) */
  healthCheck?: boolean;
  /**
   * 🔐 Secret key used to sign session cookies
   * This must be a strong, unique secret
   */
  cookieSecret?: string;
  /** TPA instructions string shown to the user */
  tpaInstructions?: string;
}

/**
 * 🎯 TPA Server Implementation
 * 
 * Base class for creating TPA servers. Handles:
 * - 🔄 Session lifecycle management
 * - 📡 Webhook endpoints for AugmentOS Cloud
 * - 📂 Static file serving
 * - ❤️ Health checks
 * - 🧹 Cleanup on shutdown
 * 
 * @example
 * ```typescript
 * class MyAppServer extends TpaServer {
 *   protected async onSession(session: TpaSession, sessionId: string, userId: string) {
 *     // Handle new user sessions here
 *     session.events.onTranscription((data) => {
 *       session.layouts.showTextWall(data.text);
 *     });
 *   }
 * }
 * 
 * const server = new MyAppServer({
 *   packageName: 'org.example.myapp',
 *   apiKey: 'your_api_key',
 *   publicDir: "/public",
 * });
 * 
 * await server.start();
 * ```
 */
export class TpaServer {
  /** Express app instance */
  private app: Express;
  /** Map of active user sessions by sessionId */
  private activeSessions = new Map<string, TpaSession>();
  /** Array of cleanup handlers to run on shutdown */
  private cleanupHandlers: Array<() => void> = [];
  /** TPA instructions string shown to the user */
  private tpaInstructions: string | null = null;

  public readonly logger: Logger;

  constructor(private config: TpaServerConfig) {
    // Set defaults and merge with provided config
    this.config = {
      port: 7010,
      webhookPath: '/webhook',
      augmentOSWebsocketUrl: "wss://staging.augmentos.org/tpa-ws",
      publicDir: false,
      healthCheck: true,
      ...config
    };

    this.logger = rootLogger.child({ tpa: this.config.packageName, packageName: this.config.packageName, service: 'tpa-server' });

    // Initialize Express app
    this.app = express();
    this.app.use(express.json());

    const cookieParser = require('cookie-parser');
    this.app.use(cookieParser(this.config.cookieSecret || `AOS_${this.config.packageName}_${this.config.apiKey.substring(0, 8)}`));

    // Apply authentication middleware
    this.app.use(createAuthMiddleware({
      apiKey: this.config.apiKey,
      packageName: this.config.packageName,
      cookieSecret: this.config.cookieSecret || `AOS_${this.config.packageName}_${this.config.apiKey.substring(0, 8)}`
    }));

    this.tpaInstructions = (config as any).tpaInstructions || null;

    // Setup server features
    this.setupWebhook();
    this.setupSettingsEndpoint();
    this.setupHealthCheck();
    this.setupToolCallEndpoint();
    this.setupPublicDir();
    this.setupShutdown();
  }

  // Expose Express app for custom routes.
  // This is useful for adding custom API routes or middleware.
  public getExpressApp(): Express {
    return this.app;
  }

  /**
   * 👥 Session Handler
   * Override this method to handle new TPA sessions.
   * This is where you implement your app's core functionality.
   * 
   * @param session - TPA session instance for the user
   * @param sessionId - Unique identifier for this session
   * @param userId - User's identifier
   */
  protected async onSession(session: TpaSession, sessionId: string, userId: string): Promise<void> {
<<<<<<< HEAD
    this.logger.debug(`New session: ${sessionId} for user ${userId}`);
    // Onboarding logic: show instructions if onboarding not complete
    try {
      const [hasCompleted, instructions] = await Promise.all([
        session.getOnboardingStatus(userId),
        session.getInstructions()
      ]);
      if (!hasCompleted && instructions) {
        session.layouts.showTextWall(instructions, { priority: true });
      }
    } catch (err) {
      this.logger.error('Error during onboarding check/show:', err);
    }
=======
    this.logger.info(`🚀 Starting new session handling for session ${sessionId} and user ${userId}`);
    // Core session handling logic (onboarding removed)
    this.logger.info(`✅ Session handling completed for session ${sessionId} and user ${userId}`);
>>>>>>> d9508a87
  }

  /**
   * 👥 Stop Handler
   * Override this method to handle stop requests.
   * This is where you can clean up resources when a session is stopped.
   * 
   * @param sessionId - Unique identifier for this session
   * @param userId - User's identifier
   * @param reason - Reason for stopping
   */
  protected async onStop(sessionId: string, userId: string, reason: string): Promise<void> {
    this.logger.debug(`Session ${sessionId} stopped for user ${userId}. Reason: ${reason}`);

    // Default implementation: close the session if it exists
    const session = this.activeSessions.get(sessionId);
    if (session) {
      session.disconnect();
      this.activeSessions.delete(sessionId);
    }
  }

  /**
   * 🛠️ Tool Call Handler
   * Override this method to handle tool calls from AugmentOS Cloud.
   * This is where you implement your app's tool functionality.
   * 
   * @param toolCall - The tool call request containing tool details and parameters
   * @returns Optional string response that will be sent back to AugmentOS Cloud
   */
  protected async onToolCall(toolCall: ToolCall): Promise<string | undefined> {
    this.logger.debug(`Tool call received: ${toolCall.toolId}`);
    this.logger.debug(`Parameters: ${JSON.stringify(toolCall.toolParameters)}`);
    return undefined;
  }

  /**
   * 🚀 Start the Server
   * Starts listening for incoming connections and webhook calls.
   * 
   * @returns Promise that resolves when server is ready
   */
  public start(): Promise<void> {
    return new Promise((resolve) => {
      this.app.listen(this.config.port, () => {
        this.logger.info(`🎯 TPA server running at http://localhost:${this.config.port}`);
        if (this.config.publicDir) {
          this.logger.info(`📂 Serving static files from ${this.config.publicDir}`);
        }
        resolve();
      });
    });
  }

  /**
   * 🛑 Stop the Server
   * Gracefully shuts down the server and cleans up all sessions.
   */
  public stop(): void {
    this.logger.info('\n🛑 Shutting down...');
    this.cleanup();
    process.exit(0);
  }

  /**
 * 🔐 Generate a TPA token for a user
 * This should be called when handling a session webhook request.
 * 
 * @param userId - User identifier
 * @param sessionId - Session identifier
 * @param secretKey - Secret key for signing the token
 * @returns JWT token string
 */
  protected generateToken(
    userId: string,
    sessionId: string,
    secretKey: string
  ): string {
    const { createToken } = require('../token/utils');
    return createToken(
      {
        userId,
        packageName: this.config.packageName,
        sessionId
      },
      { secretKey }
    );
  }

  /**
   * 🧹 Add Cleanup Handler
   * Register a function to be called during server shutdown.
   * 
   * @param handler - Function to call during cleanup
   */
  protected addCleanupHandler(handler: () => void): void {
    this.cleanupHandlers.push(handler);
  }

  /**
   * 🎯 Setup Webhook Endpoint
   * Creates the webhook endpoint that AugmentOS Cloud calls to start new sessions.
   */
  private setupWebhook(): void {
    if (!this.config.webhookPath) {
      this.logger.error('❌ Webhook path not set');
      throw new Error('Webhook path not set');
    }

    this.app.post(this.config.webhookPath, async (req, res) => {
      try {
        const webhookRequest = req.body as WebhookRequest;

        // Handle session request
        if (isSessionWebhookRequest(webhookRequest)) {
          await this.handleSessionRequest(webhookRequest, res);
        }
        // Handle stop request
        else if (isStopWebhookRequest(webhookRequest)) {
          await this.handleStopRequest(webhookRequest, res);
        }
        // Unknown webhook type
        else {
          this.logger.error('❌ Unknown webhook request type');
          res.status(400).json({
            status: 'error',
            message: 'Unknown webhook request type'
          } as WebhookResponse);
        }
      } catch (error) {
        this.logger.error('❌ Error handling webhook:', error);
        res.status(500).json({
          status: 'error',
          message: 'Internal server error'
        } as WebhookResponse);
      }
    });
  }

  /**
   * 🛠️ Setup Tool Call Endpoint
   * Creates a /tool endpoint for handling tool calls from AugmentOS Cloud.
   */
  private setupToolCallEndpoint(): void {
    this.app.post('/tool', async (req, res) => {
      try {
        const toolCall = req.body as ToolCall;
        this.logger.info({ body: req.body }, `🔧 Received tool call: ${toolCall.toolId}`);
        // Call the onToolCall handler and get the response
        const response = await this.onToolCall(toolCall);

        // Send back the response if one was provided
        if (response !== undefined) {
          res.json({ status: 'success', reply: response });
        } else {
          res.json({ status: 'success', reply: null });
        }
      } catch (error) {
        this.logger.error('❌ Error handling tool call:', error);
        res.status(500).json({
          status: 'error',
          message: error instanceof Error ? error.message : 'Unknown error occurred calling tool'
        });
      }
    });
    this.app.get('/tool', async (req, res) => {
      res.json({ status: 'success', reply: 'Hello, world!' });
    });
  }

  /**
   * Handle a session request webhook
   */
  private async handleSessionRequest(request: SessionWebhookRequest, res: express.Response): Promise<void> {
    const { sessionId, userId, augmentOSWebsocketUrl } = request;
    this.logger.info({userId}, `🗣️ Received session request for user ${userId}, session ${sessionId}\n\n`);

    // Create new TPA session
    const session = new TpaSession({
      packageName: this.config.packageName,
      apiKey: this.config.apiKey,
      augmentOSWebsocketUrl, // The websocket URL for the specific AugmentOS server that this userSession is connecting to.
      tpaServer: this,
      userId,
    });

    // Setup session event handlers
    const cleanupDisconnect = session.events.onDisconnected((info) => {
      // Handle different disconnect info formats (string or object)
      if (typeof info === 'string') {
        this.logger.info(`👋 Session ${sessionId} disconnected: ${info}`);
      } else {
        // It's an object with detailed disconnect information
        this.logger.info(`👋 Session ${sessionId} disconnected: ${info.message} (code: ${info.code}, reason: ${info.reason})`);

        // Check if this is a permanent disconnection after exhausted reconnection attempts
        if (info.permanent === true) {
          this.logger.info(`🛑 Permanent disconnection detected for session ${sessionId}, calling onStop`);

          // Keep track of the original session before removal
          const session = this.activeSessions.get(sessionId);

          // Call onStop with a reconnection failure reason
          this.onStop(sessionId, userId, `Connection permanently lost: ${info.reason}`).catch(error => {
            this.logger.error(`❌ Error in onStop handler for permanent disconnection:`, error);
          });
        }
      }

      // Remove the session from active sessions in all cases
      this.activeSessions.delete(sessionId);
    });

    const cleanupError = session.events.onError((error) => {
      this.logger.error(`❌ [Session ${sessionId}] Error:`, error);
    });

    // Start the session
    try {
      await session.connect(sessionId);
      this.activeSessions.set(sessionId, session);
      await this.onSession(session, sessionId, userId);
      res.status(200).json({ status: 'success' } as WebhookResponse);
    } catch (error) {
      this.logger.error('❌ Failed to connect:', error);
      cleanupDisconnect();
      cleanupError();
      res.status(500).json({
        status: 'error',
        message: 'Failed to connect'
      } as WebhookResponse);
    }
  }

  /**
   * Handle a stop request webhook
   */
  private async handleStopRequest(request: StopWebhookRequest, res: express.Response): Promise<void> {
    const { sessionId, userId, reason } = request;
    this.logger.info(`\n\n🛑 Received stop request for user ${userId}, session ${sessionId}, reason: ${reason}\n\n`);

    try {
      await this.onStop(sessionId, userId, reason);
      res.status(200).json({ status: 'success' } as WebhookResponse);
    } catch (error) {
      this.logger.error('❌ Error handling stop request:', error);
      res.status(500).json({
        status: 'error',
        message: 'Failed to process stop request'
      } as WebhookResponse);
    }
  }

  /**
   * ❤️ Setup Health Check Endpoint
   * Creates a /health endpoint for monitoring server status.
   */
  private setupHealthCheck(): void {
    if (this.config.healthCheck) {
      this.app.get('/health', (req, res) => {
        res.json({
          status: 'healthy',
          app: this.config.packageName,
          activeSessions: this.activeSessions.size
        });
      });
    }
  }

  /**
   * ⚙️ Setup Settings Endpoint
   * Creates a /settings endpoint that the AugmentOS Cloud can use to update settings.
   */
  private setupSettingsEndpoint(): void {
    this.app.post('/settings', async (req, res) => {
      try {
        const { userIdForSettings, settings } = req.body;

        if (!userIdForSettings || !Array.isArray(settings)) {
          return res.status(400).json({
            status: 'error',
            message: 'Missing userId or settings array in request body'
          });
        }

        this.logger.info(`⚙️ Received settings update for user ${userIdForSettings}`);

        // Find all active sessions for this user
        const userSessions: TpaSession[] = [];

        // Look through all active sessions
        this.activeSessions.forEach((session, sessionId) => {
          // Check if the session has this userId (not directly accessible)
          // We're relying on the webhook handler to have already verified this
          if (sessionId.includes(userIdForSettings)) {
            userSessions.push(session);
          }
        });

        if (userSessions.length === 0) {
          this.logger.warn(`⚠️ No active sessions found for user ${userIdForSettings}`);
        } else {
          this.logger.info(`🔄 Updating settings for ${userSessions.length} active sessions`);
        }

        // Update settings for all of the user's sessions
        for (const session of userSessions) {
          session.updateSettingsForTesting(settings);
        }

        // Allow subclasses to handle settings updates if they implement the method
        if (typeof (this as any).onSettingsUpdate === 'function') {
          await (this as any).onSettingsUpdate(userIdForSettings, settings);
        }

        res.json({
          status: 'success',
          message: 'Settings updated successfully',
          sessionsUpdated: userSessions.length
        });
      } catch (error) {
        this.logger.error('❌ Error handling settings update:', error);
        res.status(500).json({
          status: 'error',
          message: 'Internal server error processing settings update'
        });
      }
    });
  }

  /**
   * 📂 Setup Static File Serving
   * Configures Express to serve static files from the specified directory.
   */
  private setupPublicDir(): void {
    if (this.config.publicDir) {
      const publicPath = path.resolve(this.config.publicDir);
      this.app.use(express.static(publicPath));
      this.logger.info(`📂 Serving static files from ${publicPath}`);
    }
  }

  /**
   * 🛑 Setup Shutdown Handlers
   * Registers process signal handlers for graceful shutdown.
   */
  private setupShutdown(): void {
    process.on('SIGTERM', () => this.stop());
    process.on('SIGINT', () => this.stop());
  }

  /**
   * 🧹 Cleanup
   * Closes all active sessions and runs cleanup handlers.
   */
  private cleanup(): void {
    // Close all active sessions
    for (const [sessionId, session] of this.activeSessions) {
      this.logger.info(`👋 Closing session ${sessionId}`);
      session.disconnect();
    }
    this.activeSessions.clear();

    // Run cleanup handlers
    this.cleanupHandlers.forEach(handler => handler());
  }
}<|MERGE_RESOLUTION|>--- conflicted
+++ resolved
@@ -160,25 +160,9 @@
    * @param userId - User's identifier
    */
   protected async onSession(session: TpaSession, sessionId: string, userId: string): Promise<void> {
-<<<<<<< HEAD
-    this.logger.debug(`New session: ${sessionId} for user ${userId}`);
-    // Onboarding logic: show instructions if onboarding not complete
-    try {
-      const [hasCompleted, instructions] = await Promise.all([
-        session.getOnboardingStatus(userId),
-        session.getInstructions()
-      ]);
-      if (!hasCompleted && instructions) {
-        session.layouts.showTextWall(instructions, { priority: true });
-      }
-    } catch (err) {
-      this.logger.error('Error during onboarding check/show:', err);
-    }
-=======
     this.logger.info(`🚀 Starting new session handling for session ${sessionId} and user ${userId}`);
     // Core session handling logic (onboarding removed)
     this.logger.info(`✅ Session handling completed for session ${sessionId} and user ${userId}`);
->>>>>>> d9508a87
   }
 
   /**
