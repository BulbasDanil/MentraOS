--- conflicted
+++ resolved
@@ -37,7 +37,6 @@
 
 // Video, Audio and Stream configuration interfaces are imported from '../rtmp-stream'
 
-<<<<<<< HEAD
 /**
  * RTMP stream request from TPA
  */
@@ -56,26 +55,6 @@
 export interface RtmpStreamStopRequest extends BaseMessage {
   type: TpaToCloudMessageType.RTMP_STREAM_STOP;
   packageName: string;
-=======
-/**
- * RTMP stream request from TPA
- */
-export interface RtmpStreamRequest extends BaseMessage {
-  type: TpaToCloudMessageType.RTMP_STREAM_REQUEST;
-  packageName: string;
-  rtmpUrl: string;
-  video?: VideoConfig;
-  audio?: AudioConfig;
-  stream?: StreamConfig;
-}
-
-/**
- * RTMP stream stop request from TPA
- */
-export interface RtmpStreamStopRequest extends BaseMessage {
-  type: TpaToCloudMessageType.RTMP_STREAM_STOP;
-  packageName: string;
->>>>>>> ed295e98
   streamId?: string;  // Optional stream ID to specify which stream to stop
 }
 
@@ -149,8 +128,6 @@
   return message.type === TpaToCloudMessageType.DASHBOARD_SYSTEM_UPDATE;
 }
 
-<<<<<<< HEAD
-=======
 //===========================================================
 // TPA-to-TPA Communication Messages
 //===========================================================
@@ -215,7 +192,6 @@
   roomId: string;
 }
 
->>>>>>> ed295e98
 /**
  * Type guard to check if a message is an RTMP stream request
  */
