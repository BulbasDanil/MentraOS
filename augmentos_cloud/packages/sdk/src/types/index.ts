--- conflicted
+++ resolved
@@ -83,11 +83,8 @@
   SettingsUpdate,
   DataStream,
   CloudToTpaMessage,
-<<<<<<< HEAD
-  TranslationData
-=======
+  TranslationData,
   ToolCall
->>>>>>> f6d8b5fc
 } from './messages/cloud-to-tpa';
 
 // From layout.ts
