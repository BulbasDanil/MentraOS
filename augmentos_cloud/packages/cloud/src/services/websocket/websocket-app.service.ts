--- conflicted
+++ resolved
@@ -73,11 +73,11 @@
 export class AppWebSocketService {
   private static instance: AppWebSocketService;
   private logger = rootLogger.child({ service: SERVICE_NAME });
-  
+
   // Debouncing for subscription changes to prevent rapid stream recreation
   private subscriptionChangeTimers = new Map<string, NodeJS.Timeout>();
   private readonly SUBSCRIPTION_DEBOUNCE_MS = 500; // 500ms debounce
-  
+
   constructor() { }
 
   /**
@@ -260,7 +260,6 @@
           }
           break;
 
-<<<<<<< HEAD
         case AppToCloudMessageType.AUDIO_PLAY_REQUEST:
           // Forward audio play request to glasses/manager
           try {
@@ -320,26 +319,25 @@
             }
           } catch(e) {
             this.sendError(appWebsocket, AppErrorCode.INTERNAL_ERROR, (e as Error).message || "Failed to process audio stop request.");
-=======
         case AppToCloudMessageType.MANAGED_STREAM_REQUEST:
           try {
             const managedReq = message as ManagedStreamRequest;
             const streamId = await userSession.managedStreamingExtension.startManagedStream(
-              userSession, 
+              userSession,
               managedReq
             );
-            this.logger.info({ 
-              streamId, 
-              packageName: managedReq.packageName 
+            this.logger.info({
+              streamId,
+              packageName: managedReq.packageName
             }, "Managed stream request processed");
           } catch (e) {
-            this.logger.error({ 
-              e, 
-              packageName: message.packageName 
+            this.logger.error({
+              e,
+              packageName: message.packageName
             }, "Error starting managed stream");
             this.sendError(
-              appWebsocket, 
-              AppErrorCode.INTERNAL_ERROR, 
+              appWebsocket,
+              AppErrorCode.INTERNAL_ERROR,
               (e as Error).message || "Failed to start managed stream"
             );
           }
@@ -349,23 +347,22 @@
           try {
             const stopReq = message as ManagedStreamStopRequest;
             await userSession.managedStreamingExtension.stopManagedStream(
-              userSession, 
+              userSession,
               stopReq
             );
-            this.logger.info({ 
-              packageName: stopReq.packageName 
+            this.logger.info({
+              packageName: stopReq.packageName
             }, "Managed stream stop request processed");
           } catch (e) {
-            this.logger.error({ 
-              e, 
-              packageName: message.packageName 
+            this.logger.error({
+              e,
+              packageName: message.packageName
             }, "Error stopping managed stream");
             this.sendError(
-              appWebsocket, 
-              AppErrorCode.INTERNAL_ERROR, 
+              appWebsocket,
+              AppErrorCode.INTERNAL_ERROR,
               (e as Error).message || "Failed to stop managed stream"
             );
->>>>>>> 1375842c
           }
           break;
 
@@ -431,34 +428,34 @@
 
     if (languageSubscriptionsChanged) {
       userSession.logger.info({ service: SERVICE_NAME, languageSubscriptionsChanged, packageName }, `Language subscriptions changed for ${packageName} in session ${userSession.userId}`);
-      
+
       // 🚨 DEBOUNCED SUBSCRIPTION UPDATES - Prevent rapid stream recreation
       const userId = userSession.userId;
-      
+
       // Clear existing timer if present
       if (this.subscriptionChangeTimers.has(userId)) {
         clearTimeout(this.subscriptionChangeTimers.get(userId)!);
       }
-      
+
       // Set debounced timer for transcription stream updates
       this.subscriptionChangeTimers.set(userId, setTimeout(() => {
         try {
-          userSession.logger.debug({ 
-            service: SERVICE_NAME, 
+          userSession.logger.debug({
+            service: SERVICE_NAME,
             newLanguageSubscriptions,
             userId,
             operation: 'debouncedStreamUpdate'
           }, 'Applying debounced transcription stream update');
-          
+
           // Update transcription streams with new language subscriptions
           transcriptionService.updateTranscriptionStreams(userSession, newLanguageSubscriptions);
 
           // Check if we need to update microphone state based on media subscriptions
           userSession.microphoneManager.handleSubscriptionChange();
-          
+
         } catch (error) {
-          userSession.logger.error({ 
-            service: SERVICE_NAME, 
+          userSession.logger.error({
+            service: SERVICE_NAME,
             error,
             userId,
             operation: 'debouncedStreamUpdateError'
