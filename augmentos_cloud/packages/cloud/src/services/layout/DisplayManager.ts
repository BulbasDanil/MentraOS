--- conflicted
+++ resolved
@@ -1,3 +1,6 @@
+// augmentos_cloud/packages/cloud/src/services/layout/DisplayManager.ts
+
+import { systemApps } from '@augmentos/config';
 // augmentos_cloud/packages/cloud/src/services/layout/DisplayManager.ts
 
 import { systemApps } from '@augmentos/config';
@@ -11,6 +14,13 @@
   lastDisplayTime: number; // For tracking 10s timeout
 }
 
+interface DisplayLock {
+  packageName: string;
+  acquiredAt: Date;
+  expiresAt: Date | null;  // null for duration-based expiry
+  lastDisplayTime: number; // For tracking 10s timeout
+}
+
 interface ThrottledRequest {
   displayRequest: DisplayRequest;
   userSession: UserSession;
@@ -23,6 +33,7 @@
 type ViewName = "dashboard" | string;
 
 class DisplayManager implements DisplayManagerI {
+  // Existing properties
   // Existing properties
   private displayHistory: DisplayRequest[] = [];
   private activeDisplays = new Map<ViewName, DisplayStack>();
@@ -30,22 +41,15 @@
   private lastSentTimeMain: number = 0;
   private pendingDisplayRequestMain: ThrottledRequest | null = null;
   private readonly displayDebounceDelay = 200;
+  private readonly displayDebounceDelay = 200;
   private bootingTimeoutId: NodeJS.Timeout | null = null;
-<<<<<<< HEAD
   private readonly BOOTING_SCREEN_DURATION = 1500;
-=======
-  private readonly BOOTING_SCREEN_DURATION = 2000;
->>>>>>> 9c916488
   private isShowingBootScreen = false;
   private bootingApps: string[] = [];
   private userSession: UserSession | null = null;
 
   // New properties for main/background app management
-<<<<<<< HEAD
   private mainApp: string | null = systemApps.captions.packageName;
-=======
-  private mainApp: string | null = null;
->>>>>>> 9c916488
   private displayLock: DisplayLock | null = null;
   private readonly LOCK_TIMEOUT = 10000; // 10 seconds
   private lockTimeoutId: NodeJS.Timeout | null = null;
@@ -61,20 +65,21 @@
 
 
   // Enhanced handleDisplayEvent
-<<<<<<< HEAD
   public handleDisplayEvent(displayRequest: DisplayRequest, userSession: UserSession): boolean {
-=======
-  public async handleDisplayEvent(displayRequest: DisplayRequest, userSession: UserSession): Promise<boolean> {
->>>>>>> 9c916488
     this.userSession = userSession;
     const { view, packageName, durationMs } = displayRequest;
-
+    const { view, packageName, durationMs } = displayRequest;
+
+    // Boot screen always has highest priority
     // Boot screen always has highest priority
     if (this.isShowingBootScreen && packageName !== 'system') {
       this.addToDisplayStack(view, displayRequest);
       return false;
     }
 
+    // Dashboard and system messages bypass all locks/throttling
+    if (view === "dashboard" || packageName === 'system' ||
+      packageName === systemApps.dashboard.packageName) {
     // Dashboard and system messages bypass all locks/throttling
     if (view === "dashboard" || packageName === 'system' ||
       packageName === systemApps.dashboard.packageName) {
@@ -96,6 +101,21 @@
     }
 
     // Apply normal throttling
+    // Handle display lock logic
+    if (this.displayLock) {
+      if (this.displayLock.packageName !== packageName) {
+        // Another app has the lock, queue the request
+        this.addToDisplayStack(view, displayRequest);
+        return false;
+      }
+      // Extend the lock for the current holder
+      this.updateDisplayLock(packageName, durationMs);
+    } else if (packageName !== this.mainApp) {
+      // New background app display, acquire lock
+      this.acquireDisplayLock(packageName, durationMs);
+    }
+
+    // Apply normal throttling
     if (this.shouldThrottleMain()) {
       this.addToDisplayStack(view, displayRequest);
       if (this.pendingDisplayRequestMain?.displayRequest.packageName === packageName) {
@@ -105,6 +125,7 @@
       return false;
     }
 
+    // Add to display stack and show
     // Add to display stack and show
     this.addToDisplayStack(view, displayRequest);
     return this.sendDisplay(displayRequest);
@@ -172,43 +193,6 @@
     this.showNextPriorityDisplay('main');
   }
 
-<<<<<<< HEAD
-=======
-
-  // // Public API
-  // public async handleDisplayEvent(displayRequest: DisplayRequest, userSession: UserSession): Promise<boolean> {
-  //   this.userSession = userSession;
-  //   const { view, packageName } = displayRequest;
-
-  //   // If boot screen is active, queue non-system requests
-  //   if (this.isShowingBootScreen && packageName !== 'system') {
-  //     this.addToDisplayStack(view, displayRequest);
-  //     return false;
-  //   }
-
-  //   // Dashboard is exempt from throttling
-  //   console.log("\n\n\nHANDLING DISPLAY REQUEST", 'view:', view, 'packageName:', packageName, 'systemApps.dashboard.packageName:', systemApps.dashboard.packageName);
-  //   if (view === "dashboard" && packageName === systemApps.dashboard.packageName || packageName === 'system') {
-  //     console.log("SENDING DASHBOARD DISPLAY");
-  //     return this.sendDisplay(displayRequest);
-  //   }
-
-  //   // Apply shared throttling to all other views
-  //   if (this.shouldThrottleMain()) {
-  //     this.addToDisplayStack(view, displayRequest);
-  //     if (this.pendingDisplayRequestMain?.displayRequest.packageName === packageName) {
-  //       this.pendingDisplayRequestMain = { displayRequest, userSession };
-  //     }
-  //     this.scheduleDisplayMain();
-  //     return false;
-  //   }
-
-  //   // Add to display stack and show immediately
-  //   this.addToDisplayStack(view, displayRequest);
-  //   return this.sendDisplay(displayRequest);
-  // }
-
->>>>>>> 9c916488
   public handleAppStart(packageName: string, userSession: UserSession): void {
     this.userSession = userSession;
     // Add the app to our bootingApps list if not already present
@@ -223,21 +207,21 @@
     this.isShowingBootScreen = true;
     this.showBootingScreen();
     // this.resetBootingTimer();
-  }
-
+    // this.resetBootingTimer();
+  }
+
+
+  // Enhanced handleAppStop to handle locks
 
   // Enhanced handleAppStop to handle locks
   public handleAppStop(packageName: string, userSession: UserSession): void {
     this.userSession = userSession;
 
-<<<<<<< HEAD
     // if we are rendering something for this app, just send clear display.
     // we need to check what the currently rendered thing to the user is rn.
     // if it's this app, we need to clear it.
     // if it's not this app, we can just remove it from the active displays.
 
-=======
->>>>>>> 9c916488
     // Release lock if held by stopping app
     if (this.displayLock?.packageName === packageName) {
       this.releaseDisplayLock();
@@ -341,19 +325,18 @@
   }
 
   private showNextPriorityDisplay(view: ViewName): void {
+  private showNextPriorityDisplay(view: ViewName): void {
     if (!this.userSession) return;
+
 
     const viewStack = this.activeDisplays.get(view);
     // If no active (non-system) displays exist, leave the last message on screen.
     if (!viewStack || Object.keys(viewStack).filter(pkg => pkg !== 'system').length === 0) {
-<<<<<<< HEAD
       console.log('No active displays, leaving last message on screen.');
       // If there is no other any other kind of display or anything to show, clear the screen.
       // if (view === 'main') {
       //   this.sendClearDisplay(view);
       // }
-=======
->>>>>>> 9c916488
       return;
     }
 
@@ -371,6 +354,9 @@
       // Skip the boot screen (system) display
       if (packageName === 'system') return;
 
+      // Skip the boot screen (system) display
+      if (packageName === 'system') return;
+
       const currentPriority = this.getPackagePriority(packageName);
       const highestPriority = highestPriorityPackage ? this.getPackagePriority(highestPriorityPackage) : -1;
 
@@ -384,15 +370,12 @@
     if (highestPriorityDisplay) {
       // We must cast this to an active display so we don't get a typescript
       this.sendDisplay((highestPriorityDisplay as ActiveDisplay).displayRequest);
-<<<<<<< HEAD
     }
 
     // If no display was sent, clear the screen
     if (!highestPriorityDisplay && !this.isShowingBootScreen) {
       console.log('No active displays, clearing screen.');
       this.sendClearDisplay(view);
-=======
->>>>>>> 9c916488
     }
   }
 
@@ -406,7 +389,6 @@
   private showBootingScreen(): void {
     if (!this.userSession) return;
     this.isShowingBootScreen = true;
-<<<<<<< HEAD
     
     const _bootingApps = this.bootingApps.filter(pkg => pkg !== 'system' && pkg !== systemApps.dashboard.packageName);
     if (_bootingApps.length === 0) {
@@ -420,15 +402,6 @@
       return app ? app.name : pkg;
     });
 
-=======
-
-    // Transform bootingApps using systemApps mapping
-    const bootingNames = this.bootingApps.map(pkg => {
-      const app = Object.values(systemApps).find(a => a.packageName === pkg);
-      return app ? app.name : pkg;
-    });
-
->>>>>>> 9c916488
     let text = "";
     if (bootingNames.length > 0) {
       text += this.formatAppList(bootingNames);
