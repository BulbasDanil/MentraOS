/**
 * @fileoverview Service for managing TPAs (Third Party Applications).
 * Handles app lifecycle, authentication, and webhook interactions.
 * 
 * Currently uses in-memory storage with hardcoded system TPAs.
 * Design decision: Separate system TPAs from user-created TPAs
 * to maintain core functionality regardless of database state.
 */

import { AppI, StopWebhookRequest, TpaType, WebhookResponse, AppState } from '@augmentos/sdk';
import axios, { AxiosError } from 'axios';
import { systemApps } from '@augmentos/config';
import App from '../../models/app.model';

const APPSTORE_ENABLED = process.env.NODE_ENV === 'staging';

/**
 * System TPAs that are always available.
 * These are core applications provided by the platform.
 * @Param developerId - leaving this undefined indicates a system app.
 */
export const LOCAL_APPS: AppI[] = [
  {
    packageName: systemApps.captions.packageName,
    name: systemApps.captions.name,
    tpaType: TpaType.STANDARD,
<<<<<<< HEAD
    webhookURL: `http://${systemApps.captions.host}/webhook`,
=======
    webhookURL: `http://localhost:${systemApps.captions.port}/webhook`,
>>>>>>> d29708f2
    logoURL: `https://cloud.augmentos.org/${systemApps.captions.packageName}.png`,
    description: systemApps.captions.description
  },
  {
    packageName: systemApps.notify.packageName,
    name: systemApps.notify.name,
    tpaType: TpaType.BACKGROUND,
<<<<<<< HEAD
    webhookURL: `http://${systemApps.notify.host}/webhook`,
=======
    webhookURL: `http://localhost:${systemApps.notify.port}/webhook`,
>>>>>>> d29708f2
    logoURL: `https://cloud.augmentos.org/${systemApps.notify.packageName}.png`,
    description: systemApps.notify.description,

  },
  {
    packageName: systemApps.mira.packageName,
    name: systemApps.mira.name,
    tpaType: TpaType.BACKGROUND,
<<<<<<< HEAD
    webhookURL: `http://${systemApps.mira.host}/webhook`,
=======
    webhookURL: `http://localhost:${systemApps.mira.port}/webhook`,
>>>>>>> d29708f2
    logoURL: `https://cloud.augmentos.org/${systemApps.mira.packageName}.png`,
    description: systemApps.mira.description,
  },
  {
    packageName: systemApps.merge.packageName,
    name: systemApps.merge.name,
    tpaType: TpaType.BACKGROUND,
<<<<<<< HEAD
    webhookURL: `http://${systemApps.merge.host}/webhook`,
=======
    webhookURL: `http://localhost:${systemApps.merge.port}/webhook`,
>>>>>>> d29708f2
    logoURL: `https://cloud.augmentos.org/${systemApps.merge.packageName}.png`,
    description: systemApps.merge.description,
  },
  {
    packageName: systemApps.liveTranslation.packageName,
    name: systemApps.liveTranslation.name,
    tpaType: TpaType.STANDARD,
<<<<<<< HEAD
    webhookURL: `http://${systemApps.liveTranslation.host}/webhook`,
=======
    webhookURL: `http://localhost:${systemApps.liveTranslation.port}/webhook`,
>>>>>>> d29708f2
    logoURL: `https://cloud.augmentos.org/${systemApps.liveTranslation.packageName}.png`,
    description: systemApps.liveTranslation.description,
  }
];

// if we are not in production, add the dashboard to the app 
if (process.env.NODE_ENV !== 'production') {
  LOCAL_APPS.push({
    packageName: systemApps.flash.packageName,
    name: systemApps.flash.name,
    description: systemApps.flash.description,
    tpaType: TpaType.BACKGROUND,
<<<<<<< HEAD
    description: "⚡️⚡️⚡️⚡️⚡️⚡️⚡️⚡️⚡️⚡️⚡️⚡️⚡️⚡️⚡️⚡️⚡️⚡️⚡️⚡️⚡️⚡️⚡️⚡️⚡️⚡️⚡️⚡️⚡️⚡️⚡️⚡️⚡️⚡️⚡️⚡️",
    webhookURL: `http://${systemApps.flash.host}/webhook`,
=======
    webhookURL: `http://localhost:${systemApps.flash.port}/webhook`,
>>>>>>> d29708f2
    logoURL: `https://cloud.augmentos.org/${systemApps.flash.packageName}.png`,
  });
}

/**
 * System TPAs that are always available.
 * These are core applications provided by the platform.
 * @Param developerId - leaving this undefined indicates a system app.
 */
export const SYSTEM_TPAS: AppI[] = [
  {
    packageName: systemApps.dashboard.packageName,
    name: systemApps.dashboard.name,
    tpaType: TpaType.BACKGROUND,
    description: "The time, The news, The weather, The notifications, The everything. 😎🌍🚀",
    webhookURL: `http:/${systemApps.dashboard.host}/webhook`,
    logoURL: `https://cloud.augmentos.org/${systemApps.dashboard.packageName}.png`,
  },
];

// Map systemApps to SYSTEM_TPAS.
// export const SYSTEM_TPAS: AppI[] = Object.keys(systemApps).map((key) => {
//   const app = systemApps[key as keyof typeof systemApps];

//   return {
//     packageName: systemApps[key as keyof typeof systemApps].packageName,
//     name: key,
//     description: key, // TODO(isaiah): Add descriptions
//     webhookURL: `http://localhost:${app.port}/webhook`,
//     logoURL: `https://cloud.augmentos.org/${app.packageName}.png`,
//   }
// });

/**
 * Interface for webhook payloads sent to TPAs.
 */
interface WebhookPayload {
  type: 'session_request' | 'app_update' | 'system_event';
  sessionId?: string;
  userId?: string;
  timestamp: string;
  data?: any;
}

/**
 * Implementation of the app management service.
 * Design decisions:
 * 1. Separate system and user TPAs
 * 2. Immutable system TPA list
 * 3. Webhook retry logic
 * 4. API key validation
 */
export class AppService {
  // In-memory cache for app states
  // Map of userId to Map of packageName to AppState
  private appStates = new Map<string, Map<string, AppState>>();

  /**
   * Gets all available TPAs, both system and user-created.
   * @returns Promise resolving to array of all apps
   */
  async getAllApps(): Promise<AppI[]> {
    let appstoreApps: AppI[] = [];
    if (APPSTORE_ENABLED) {
      appstoreApps = await App.find() as AppI[];
    }
    const allApps = [...LOCAL_APPS, ...appstoreApps];
    return allApps;
  }

  // /**
  //  * Gets available system TPAs.
  //  * @returns array of system apps.
  //  */
  getSystemApps(): AppI[] {
    return SYSTEM_TPAS;
  }

  /**
   * Gets a specific TPA by ID.
   * @param packageName - TPA identifier
   * @returns Promise resolving to app if found
   */
  async getApp(packageName: string): Promise<AppI | undefined> {
    // return [...SYSTEM_TPAS, ...APP_STORE].find(app => app.packageName === packageName);
    let app: AppI | undefined = [...SYSTEM_TPAS, ...LOCAL_APPS].find(app => app.packageName === packageName);
    // if we can't find the app, try checking the appstore via the App Mongodb model.

    if (APPSTORE_ENABLED) {
      if (!app) {
        app = await App.findOne({
          packageName: packageName
        }) as AppI;
      }
    }

    return app;
  }

  /**
   * Triggers a webhook for a TPA.
   * @param url - Webhook URL
   * @param payload - Data to send
   * @throws If webhook fails after retries
   */
  async triggerWebhook(url: string, payload: WebhookPayload): Promise<void> {
    const maxRetries = 2;
    const baseDelay = 1000; // 1 second

    for (let attempt = 0; attempt < maxRetries; attempt++) {
      try {
        await axios.post(url, payload, {
          headers: {
            'Content-Type': 'application/json',
          },
          timeout: 10000 // Increase timeout to 10 seconds
        });
        return;
      } catch (error: unknown) {
        if (attempt === maxRetries - 1) {
          if (axios.isAxiosError(error)) {
            console.error(`Webhook failed: ${error}`);
            console.error(`URL: ${url}`);
            console.error(`Response: ${error.response?.data}`);
            console.error(`Status: ${error.response?.status}`);
          }
          throw new Error(`Webhook failed after ${maxRetries} attempts: ${(error as AxiosError).message || 'Unknown error'}`);
        }
        // Exponential backoff
        await new Promise(resolve =>
          setTimeout(resolve, baseDelay * Math.pow(2, attempt))
        );
      }
    }
  }

  /**
 * Triggers the stop webhook for a TPA app session.
 * @param url - Stop Webhook URL
 * @param payload - Data to send
 * @throws If stop webhook fails
 */
  async triggerStopWebhook(webhookUrl: string, payload: StopWebhookRequest): Promise<{
    status: number;
    data: WebhookResponse;
  }> {
    const response = await axios.post(`${webhookUrl}/stop`, payload);
    return {
      status: response.status,
      data: response.data
    };
  }

  /**
   * Validates a TPA's API key.
   * @param packageName - TPA identifier
   * @param apiKey - API key to validate
   * @returns Promise resolving to validation result
   */
  async validateApiKey(packageName: string, apiKey: string): Promise<boolean> {
    const app = await this.getApp(packageName);
    if (!app) return false;

    // TODO: Implement proper API key validation
    // For now, accept all keys for development
    return true;
  }

  /**
   * Gets the current state of a TPA for a user.
   * @param packageName - TPA identifier
   * @param userId - User identifier
   * @returns Promise resolving to app state
   */
  async getAppState(packageName: string, userId: string): Promise<AppState> {
    const userStates = this.appStates.get(userId) || new Map<string, AppState>();

    // Return existing state or default to not_installed
    return userStates.get(packageName) || AppState.NOT_INSTALLED;
  }
}

// Create singleton instance
export const appService = new AppService();
console.log('✅ App Service');

export default appService;<|MERGE_RESOLUTION|>--- conflicted
+++ resolved
@@ -24,11 +24,7 @@
     packageName: systemApps.captions.packageName,
     name: systemApps.captions.name,
     tpaType: TpaType.STANDARD,
-<<<<<<< HEAD
     webhookURL: `http://${systemApps.captions.host}/webhook`,
-=======
-    webhookURL: `http://localhost:${systemApps.captions.port}/webhook`,
->>>>>>> d29708f2
     logoURL: `https://cloud.augmentos.org/${systemApps.captions.packageName}.png`,
     description: systemApps.captions.description
   },
@@ -36,11 +32,7 @@
     packageName: systemApps.notify.packageName,
     name: systemApps.notify.name,
     tpaType: TpaType.BACKGROUND,
-<<<<<<< HEAD
     webhookURL: `http://${systemApps.notify.host}/webhook`,
-=======
-    webhookURL: `http://localhost:${systemApps.notify.port}/webhook`,
->>>>>>> d29708f2
     logoURL: `https://cloud.augmentos.org/${systemApps.notify.packageName}.png`,
     description: systemApps.notify.description,
 
@@ -49,11 +41,7 @@
     packageName: systemApps.mira.packageName,
     name: systemApps.mira.name,
     tpaType: TpaType.BACKGROUND,
-<<<<<<< HEAD
     webhookURL: `http://${systemApps.mira.host}/webhook`,
-=======
-    webhookURL: `http://localhost:${systemApps.mira.port}/webhook`,
->>>>>>> d29708f2
     logoURL: `https://cloud.augmentos.org/${systemApps.mira.packageName}.png`,
     description: systemApps.mira.description,
   },
@@ -61,11 +49,7 @@
     packageName: systemApps.merge.packageName,
     name: systemApps.merge.name,
     tpaType: TpaType.BACKGROUND,
-<<<<<<< HEAD
     webhookURL: `http://${systemApps.merge.host}/webhook`,
-=======
-    webhookURL: `http://localhost:${systemApps.merge.port}/webhook`,
->>>>>>> d29708f2
     logoURL: `https://cloud.augmentos.org/${systemApps.merge.packageName}.png`,
     description: systemApps.merge.description,
   },
@@ -73,11 +57,7 @@
     packageName: systemApps.liveTranslation.packageName,
     name: systemApps.liveTranslation.name,
     tpaType: TpaType.STANDARD,
-<<<<<<< HEAD
     webhookURL: `http://${systemApps.liveTranslation.host}/webhook`,
-=======
-    webhookURL: `http://localhost:${systemApps.liveTranslation.port}/webhook`,
->>>>>>> d29708f2
     logoURL: `https://cloud.augmentos.org/${systemApps.liveTranslation.packageName}.png`,
     description: systemApps.liveTranslation.description,
   }
@@ -90,12 +70,7 @@
     name: systemApps.flash.name,
     description: systemApps.flash.description,
     tpaType: TpaType.BACKGROUND,
-<<<<<<< HEAD
-    description: "⚡️⚡️⚡️⚡️⚡️⚡️⚡️⚡️⚡️⚡️⚡️⚡️⚡️⚡️⚡️⚡️⚡️⚡️⚡️⚡️⚡️⚡️⚡️⚡️⚡️⚡️⚡️⚡️⚡️⚡️⚡️⚡️⚡️⚡️⚡️⚡️",
     webhookURL: `http://${systemApps.flash.host}/webhook`,
-=======
-    webhookURL: `http://localhost:${systemApps.flash.port}/webhook`,
->>>>>>> d29708f2
     logoURL: `https://cloud.augmentos.org/${systemApps.flash.packageName}.png`,
   });
 }
