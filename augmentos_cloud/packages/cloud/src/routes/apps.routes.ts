--- conflicted
+++ resolved
@@ -3,12 +3,9 @@
 import webSocketService from '../services/core/websocket.service';
 import sessionService from '../services/core/session.service';
 import appService from '../services/core/app.service';
-<<<<<<< HEAD
 import { User } from '../models/user.model';
-=======
 import { CLOUD_VERSION } from '@augmentos/config';
 import { get } from 'http';
->>>>>>> 90679dcd
 
 const router = express.Router();
 
@@ -207,7 +204,6 @@
     });
   }
 
-<<<<<<< HEAD
   try {
     // Find or create user
     const user = await User.findOrCreateUser(email);
@@ -369,13 +365,10 @@
 router.post('/:packageName/start', startApp);
 router.post('/:packageName/stop', stopApp);
 
-export default router;
 
 // TODO(isaiah): Add supabase auth middleare to routes that require it.
-=======
 router.get('/version', async (req, res) => {
   res.json({ version: CLOUD_VERSION });
 });
 
-export default router;
->>>>>>> 90679dcd
+export default router;