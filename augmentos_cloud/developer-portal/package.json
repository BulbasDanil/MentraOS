--- conflicted
+++ resolved
@@ -15,12 +15,9 @@
   },
   "dependencies": {
     "@augmentos/sdk": "^1.1.9",
-<<<<<<< HEAD
     "@dnd-kit/core": "^6.3.1",
     "@dnd-kit/sortable": "^10.0.0",
     "@dnd-kit/utilities": "^3.2.2",
-=======
->>>>>>> 972ff47e
     "@hookform/resolvers": "^5.0.1",
     "@radix-ui/react-accordion": "^1.2.4",
     "@radix-ui/react-alert-dialog": "^1.1.7",
