--- conflicted
+++ resolved
@@ -1836,8 +1836,7 @@
                 }
             }
 
-<<<<<<< HEAD
-                        @Override
+            @Override
             public void onAudioPlayRequest(JSONObject audioRequest) {
                 // Extract the audio request parameters
                 String requestId = audioRequest.optString("requestId", "");
@@ -1867,22 +1866,10 @@
                     } catch (JSONException e) {
                         Log.e(TAG, "Error creating audio request message for manager", e);
                     }
-=======
+                }
+            }
+
             @Override
-            public void onSetLocationTier(String tier) {
-                String logMessage = "AugmentosService: onSetLocationTier called with tier: " + tier;
-                ServerComms.getInstance().sendButtonPress("DEBUG_LOG", logMessage);
-
-                if (locationSystem != null) {
-                    locationSystem.setTier(tier);
-                } else {
-                    Log.e("LOCATION_DEBUG", "AugmentosService: locationSystem is null, cannot set tier.");
->>>>>>> 5f9d3892
-                }
-            }
-
-            @Override
-<<<<<<< HEAD
             public void onAudioStopRequest(JSONObject audioStopRequest) {
                 // Extract the audio stop request parameters
                 String sessionId = audioStopRequest.optString("sessionId", "");
@@ -1903,13 +1890,27 @@
                     } catch (JSONException e) {
                         Log.e(TAG, "Error creating audio stop request message for manager", e);
                     }
-=======
+                }
+            }
+
+            @Override
+            public void onSetLocationTier(String tier) {
+                String logMessage = "AugmentosService: onSetLocationTier called with tier: " + tier;
+                ServerComms.getInstance().sendButtonPress("DEBUG_LOG", logMessage);
+
+                if (locationSystem != null) {
+                    locationSystem.setTier(tier);
+                } else {
+                    Log.e("LOCATION_DEBUG", "AugmentosService: locationSystem is null, cannot set tier.");
+                }
+            }
+
+            @Override
             public void onRequestSingleLocation(String accuracy, String correlationId) {
                 if (locationSystem != null) {
                     locationSystem.requestSingleUpdate(accuracy, correlationId);
                 } else {
                     Log.e("LOCATION_DEBUG", "AugmentosService: locationSystem is null, cannot request single location.");
->>>>>>> 5f9d3892
                 }
             }
         });
@@ -2689,13 +2690,8 @@
     @org.greenrobot.eventbus.Subscribe(threadMode = org.greenrobot.eventbus.ThreadMode.MAIN)
     public void onDownloadProgressEvent(DownloadProgressEvent event) {
         Log.d(TAG, "🎯 $#$# EVENT RECEIVED! Download progress: " + event.getStatus() +
-<<<<<<< HEAD
               " - " + event.getProgress() + "% (" +
               event.getBytesDownloaded() + "/" + event.getTotalBytes() + " bytes)");
-=======
-                " - " + event.getProgress() + "% (" +
-                event.getBytesDownloaded() + "/" + event.getTotalBytes() + " bytes)");
->>>>>>> 5f9d3892
 
         // Store download progress information
         downloadStatus = event.getStatus();
@@ -2734,11 +2730,7 @@
     @org.greenrobot.eventbus.Subscribe(threadMode = org.greenrobot.eventbus.ThreadMode.MAIN)
     public void onInstallationProgressEvent(InstallationProgressEvent event) {
         Log.d(TAG, "🔧 Received installation progress: " + event.getStatus() +
-<<<<<<< HEAD
               " - APK: " + event.getApkPath());
-=======
-                " - APK: " + event.getApkPath());
->>>>>>> 5f9d3892
 
         // Store installation progress information
         installationStatus = event.getStatus();
