package com.augmentos.augmentos_core.smarterglassesmanager;

import android.app.Notification;
import android.app.NotificationChannel;
import android.app.NotificationManager;
import android.app.PendingIntent;
import android.app.Service;
import android.content.Context;
import android.content.Intent;
import android.os.Binder;
import android.os.Build;
import android.os.Handler;
import android.os.IBinder;
import android.os.Looper;
import android.util.Log;

import androidx.annotation.Nullable;
import androidx.core.app.NotificationCompat;
import androidx.lifecycle.LifecycleOwner;

import com.augmentos.augmentos_core.AugmentosService;
import com.augmentos.augmentos_core.LocationSystem;
import com.augmentos.augmentos_core.MainActivity;
import com.augmentos.augmentos_core.R;
import com.augmentos.augmentos_core.WindowManagerWithTimeouts;
import com.augmentos.augmentos_core.smarterglassesmanager.eventbusmessages.BypassVadForDebuggingEvent;
import com.augmentos.augmentos_core.smarterglassesmanager.eventbusmessages.NewAsrLanguagesEvent;
import com.augmentos.augmentos_core.smarterglassesmanager.eventbusmessages.SmartGlassesConnectionEvent;
import com.augmentos.augmentos_core.smarterglassesmanager.smartglassescommunicators.AndroidSGC;
import com.augmentos.augmentos_core.smarterglassesmanager.smartglassescommunicators.SmartGlassesFontSize;
import com.augmentos.augmentos_core.smarterglassesmanager.smartglassesconnection.SmartGlassesRepresentative;
import com.augmentos.augmentos_core.smarterglassesmanager.speechrecognition.ASR_FRAMEWORKS;
import com.augmentos.augmentos_core.smarterglassesmanager.speechrecognition.SpeechRecSwitchSystem;
import com.augmentos.augmentos_core.smarterglassesmanager.supportedglasses.AudioWearable;
import com.augmentos.augmentos_core.smarterglassesmanager.supportedglasses.EvenRealitiesG1;
import com.augmentos.augmentos_core.smarterglassesmanager.supportedglasses.InmoAirOne;
import com.augmentos.augmentos_core.smarterglassesmanager.supportedglasses.MentraMach1;
import com.augmentos.augmentos_core.smarterglassesmanager.supportedglasses.MentraLive;
import com.augmentos.augmentos_core.smarterglassesmanager.supportedglasses.SmartGlassesDevice;
import com.augmentos.augmentos_core.smarterglassesmanager.supportedglasses.SmartGlassesOperatingSystem;
import com.augmentos.augmentos_core.smarterglassesmanager.supportedglasses.TCLRayNeoXTwo;
import com.augmentos.augmentos_core.smarterglassesmanager.supportedglasses.VuzixShield;
import com.augmentos.augmentos_core.smarterglassesmanager.supportedglasses.VuzixUltralite;
import com.augmentos.augmentos_core.smarterglassesmanager.supportedglasses.special.VirtualWearable;
import com.augmentos.augmentos_core.smarterglassesmanager.texttospeech.TextToSpeechSystem;
import com.augmentos.augmentos_core.smarterglassesmanager.utils.SmartGlassesConnectionState;
import com.augmentos.augmentoslib.events.DisconnectedFromCloudEvent;

import org.greenrobot.eventbus.EventBus;
import org.greenrobot.eventbus.EventBusException;
import org.greenrobot.eventbus.Subscribe;
import org.json.JSONObject;

import java.util.ArrayList;
import java.util.Arrays;

import androidx.preference.PreferenceManager;

import android.content.SharedPreferences;
import android.graphics.Bitmap;

import io.reactivex.rxjava3.subjects.PublishSubject;

/**
 * Manages smart glasses functionality as a dedicated foreground service
 * Meets Android 14 (SDK 34) requirements for connectedDevice type services
 */
public class SmartGlassesManager extends Service {
    private static final String TAG = "SGM_Manager";
    private static final int NOTIFICATION_ID = 1003;
    private static final String CHANNEL_ID = "SmartGlassesServiceChannel";

    // Service binder
    private final IBinder binder = new SmartGlassesBinder();

    // Lifecycle owner reference (no need for context since we are a Service)
    private LifecycleOwner lifecycleOwner;

    // Components from original implementation
    private TextToSpeechSystem textToSpeechSystem;
    private SpeechRecSwitchSystem speechRecSwitchSystem;
    private PublishSubject<JSONObject> dataObservable;
    private SmartGlassesRepresentative smartGlassesRepresentative;

    // UI management
    public WindowManagerWithTimeouts windowManager;

    // Connection handling
    private String translationLanguage;

    private long currTime = 0;
    private long lastPressed = 0;
    private final long lastTapped = 0;
    private final long doublePressTimeConst = 420;
    private final long doubleTapTimeConst = 600;
<<<<<<< HEAD

    // if we're updating the screen, don't send updates to the glasses:
    public boolean updatingScreen = false;

=======
    
>>>>>>> 5b554bbe
    // Event handler to notify outer service of state changes
    public interface SmartGlassesEventHandler {
        void onGlassesConnectionStateChanged(SmartGlassesDevice device, SmartGlassesConnectionState state);
    }

    private SmartGlassesEventHandler eventHandler;

    /**
     * Class for clients to access this service
     */
    public class SmartGlassesBinder extends Binder {
        public SmartGlassesManager getService() {
            return SmartGlassesManager.this;
        }
    }

    @Override
    public void onCreate() {
        super.onCreate();
        Log.d(TAG, "SmartGlassesManager service created");
        createNotificationChannel();
        initialize();
    }

    @Override
    public int onStartCommand(Intent intent, int flags, int startId) {
        Log.d(TAG, "Starting SmartGlassesManager as foreground service");
        startForeground(NOTIFICATION_ID, createNotification());

        // Start the LocationSystem service for location functionality
        // This is required for Android 14 (SDK 34) which requires separate services
        // for each foreground service type
        startLocationService();

        return START_NOT_STICKY; // Don't restart if killed
    }

    /**
     * Start the LocationSystem service for location functionality
     */
    private void startLocationService() {
        Log.d(TAG, "Starting LocationSystem service");
        Intent intent = new Intent(this, LocationSystem.class);

        // Start as foreground service for Android O+
        if (Build.VERSION.SDK_INT >= Build.VERSION_CODES.O) {
            startForegroundService(intent);
        } else {
            startService(intent);
        }
    }

    @Nullable
    @Override
    public IBinder onBind(Intent intent) {
        return binder;
    }

    @Override
    public void onDestroy() {
        Log.d(TAG, "SmartGlassesManager service destroyed");

        // Stop the LocationSystem service
        stopLocationService();

        cleanup();
        super.onDestroy();
    }

    /**
     * Stop the LocationSystem service
     */
    private void stopLocationService() {
        Log.d(TAG, "Stopping LocationSystem service");
        Intent intent = new Intent(this, LocationSystem.class);
        stopService(intent);
    }

    /**
     * Set the lifecycle owner and event handler after binding
     */
    public void setLifecycleOwnerAndEventHandler(LifecycleOwner lifecycleOwner, SmartGlassesEventHandler eventHandler) {
        this.lifecycleOwner = lifecycleOwner;
        this.eventHandler = eventHandler;
    }

    /**
     * Initialize all components
     */
    public void initialize() {
        saveChosenAsrFramework(this, ASR_FRAMEWORKS.AUGMENTOS_ASR_FRAMEWORK);

        // Start speech recognition
        speechRecSwitchSystem = new SpeechRecSwitchSystem(this);
        ASR_FRAMEWORKS asrFramework = getChosenAsrFramework(this);
        speechRecSwitchSystem.startAsrFramework(asrFramework);

        // Setup data observable
        dataObservable = PublishSubject.create();

        // Start text to speech
        textToSpeechSystem = new TextToSpeechSystem(this);
        textToSpeechSystem.setup();

        // Create window manager for UI
        windowManager = new WindowManagerWithTimeouts(
                19, // globalTimeoutSeconds
                this::sendHomeScreen // what to do when globally timed out
        );

        // Register for EventBus events
        try {
            EventBus.getDefault().register(this);
        } catch(EventBusException e) {
            Log.e(TAG, "Error registering with EventBus", e);
        }
    }

    /**
     * Create notification for the foreground service
     */
    private Notification createNotification() {
        String title = "Smart Glasses Connection Service";
        String content = "";

        if (smartGlassesRepresentative != null &&
            smartGlassesRepresentative.getConnectionState() == SmartGlassesConnectionState.CONNECTED) {
            SmartGlassesDevice device = smartGlassesRepresentative.smartGlassesDevice;
            title = device.deviceModelName;
            content = "Connected";
        }

        Intent notificationIntent = new Intent(this, MainActivity.class);
        PendingIntent pendingIntent = PendingIntent.getActivity(
                this,
                0,
                notificationIntent,
                PendingIntent.FLAG_IMMUTABLE
        );

        return new NotificationCompat.Builder(this, CHANNEL_ID)
                .setContentTitle(title)
                .setContentText(content)
                .setSmallIcon(R.drawable.ic_launcher_foreground)
                .setContentIntent(pendingIntent)
                .setPriority(NotificationCompat.PRIORITY_LOW)
                .setOngoing(true)
                .build();
    }

    /**
     * Create the notification channel for Android O and above
     */
    private void createNotificationChannel() {
        if (Build.VERSION.SDK_INT >= Build.VERSION_CODES.O) {
            NotificationChannel channel = new NotificationChannel(
                    CHANNEL_ID,
                    "Smart Glasses Service",
                    NotificationManager.IMPORTANCE_LOW
            );
            channel.setDescription("Used for maintaining smart glasses connectivity");
            NotificationManager manager = getSystemService(NotificationManager.class);
            if (manager != null) {
                manager.createNotificationChannel(channel);
            }
        }
    }

    /**
     * Cleanup all resources - replaces onDestroy from service
     */
    public void cleanup() {
        // BATTERY OPTIMIZATION: Try-catch for EventBus unregister to prevent crashes
        // Also ensures we don't attempt to unregister if not registered
        try {
            if (EventBus.getDefault().isRegistered(this)) {
                EventBus.getDefault().unregister(this);
            }
        } catch (Exception e) {
            Log.e(TAG, "Error unregistering from EventBus", e);
        }

        // Kill speech rec
        if (speechRecSwitchSystem != null) {
            speechRecSwitchSystem.destroy();
            speechRecSwitchSystem = null; // BATTERY OPTIMIZATION: Set to null to avoid memory leaks
        }

        // Kill smart glasses connection
        if (smartGlassesRepresentative != null) {
            smartGlassesRepresentative.destroy();
            smartGlassesRepresentative = null;
        }

        // Kill data transmitters
        if (dataObservable != null) {
            dataObservable.onComplete();
            dataObservable = null; // BATTERY OPTIMIZATION: Set to null to avoid memory leaks
        }

        // Kill textToSpeech
        if (textToSpeechSystem != null) {
            textToSpeechSystem.destroy();
            textToSpeechSystem = null; // BATTERY OPTIMIZATION: Set to null to avoid memory leaks
        }


        // Clear window manager
        if (windowManager != null) {
            windowManager.shutdown();
            windowManager = null; // BATTERY OPTIMIZATION: Set to null to avoid memory leaks
        }

        // BATTERY OPTIMIZATION: Explicitly remove any references
        lifecycleOwner = null;
        eventHandler = null;
    }

    /**
     * Reset state without destroying - for disconnectWearable implementation
     */
    public void resetState() {
        // Kill smart glasses connection but keep manager alive
        if (smartGlassesRepresentative != null) {
            smartGlassesRepresentative.destroy();
            smartGlassesRepresentative = null;
        }

        if (eventHandler != null) {
            eventHandler.onGlassesConnectionStateChanged(null, SmartGlassesConnectionState.DISCONNECTED);
        }
    }

    @Subscribe
    public void handleConnectionEvent(SmartGlassesConnectionEvent event) {
        sendUiUpdate();
    }

    public void connectToSmartGlasses(SmartGlassesDevice device) {
        // Check that we have a lifecycle owner set
        if (lifecycleOwner == null) {
            Log.e(TAG, "Cannot connect to smart glasses: lifecycleOwner is null");
            return;
        }

        // In Android 14, we need to be very careful about service/object lifecycle
        // Always create a fresh representative to avoid stale objects with null fields
        if (smartGlassesRepresentative != null) {
            Log.d(TAG, "Destroying old SmartGlassesRepresentative before connecting to new glasses");
            smartGlassesRepresentative.destroy();
            smartGlassesRepresentative = null;
        }

        // Create a new representative with a fresh state
        smartGlassesRepresentative = new SmartGlassesRepresentative(
                this, // Use service as context
                device,
                lifecycleOwner,
                dataObservable,
                speechRecSwitchSystem // Pass SpeechRecSwitchSystem as the audio processing callback
        );

        // Connect directly instead of using a handler
        Log.d(TAG, "CONNECTING TO SMART GLASSES");
        smartGlassesRepresentative.connectToSmartGlasses();

        // BATTERY OPTIMIZATION: Explicitly register callback with the communicator
        // This ensures it's immediately available when audio events start coming in
        if (smartGlassesRepresentative != null &&
            smartGlassesRepresentative.smartGlassesCommunicator != null &&
            speechRecSwitchSystem != null) {

            // Force-setting the callback directly to bypass any potential registration issues
            smartGlassesRepresentative.smartGlassesCommunicator.audioProcessingCallback = speechRecSwitchSystem;

            // Also use the standard registration method
            smartGlassesRepresentative.smartGlassesCommunicator.registerAudioProcessingCallback(speechRecSwitchSystem);

            Log.d(TAG, "BATTERY OPTIMIZATION: Explicitly registered and set audio processing callback for " +
                device.getGlassesOs().name() + " - Callback is: " + (speechRecSwitchSystem != null ? "NOT NULL" : "NULL"));

            // Special additional setup for AndroidSGC
            if (smartGlassesRepresentative.smartGlassesCommunicator instanceof AndroidSGC) {
                ((AndroidSGC) smartGlassesRepresentative.smartGlassesCommunicator)
                    .registerSpeechRecSystem(speechRecSwitchSystem);
                Log.d(TAG, "BATTERY OPTIMIZATION: Also registered special AndroidSGC callback");
            }
        }

        // Update the notification to show connected state
        NotificationManager notificationManager = getSystemService(NotificationManager.class);
        if (notificationManager != null) {
            notificationManager.notify(NOTIFICATION_ID, createNotification());
        }
    }

    public void findCompatibleDeviceNames(SmartGlassesDevice device) {
        // Check that we have a lifecycle owner set
        if (lifecycleOwner == null) {
            Log.e(TAG, "Cannot find compatible devices: lifecycleOwner is null");
            return;
        }

        // In Android 14, we need to be very careful about service/object lifecycle
        // Always create a fresh representative when searching for devices to prevent stale objects
        if (smartGlassesRepresentative != null) {
            Log.d(TAG, "Destroying old SmartGlassesRepresentative before creating new one");
            smartGlassesRepresentative.destroy();
            smartGlassesRepresentative = null;
        }

        // Create a new representative with a fresh state
        smartGlassesRepresentative = new SmartGlassesRepresentative(
                this, // Use service as context
                device,
                lifecycleOwner,
                dataObservable,
                speechRecSwitchSystem // Pass SpeechRecSwitchSystem as the audio processing callback
        );

        Log.d(TAG, "FINDING COMPATIBLE SMART GLASSES DEVICE NAMES");
        smartGlassesRepresentative.findCompatibleDeviceNames();

        // Update notification to show we're searching
        NotificationManager notificationManager = getSystemService(NotificationManager.class);
        if (notificationManager != null) {
            notificationManager.notify(NOTIFICATION_ID, createNotification());
        }
    }

    public void sendUiUpdate() {
        SmartGlassesConnectionState connectionState;
        if (smartGlassesRepresentative != null) {
            connectionState = smartGlassesRepresentative.getConnectionState();

            // Update event handler
            if (eventHandler != null) {
                eventHandler.onGlassesConnectionStateChanged(
                        smartGlassesRepresentative.smartGlassesDevice,
                        connectionState
                );
            }

            // Save preferred wearable if connected
            if (connectionState == SmartGlassesConnectionState.CONNECTED) {
                savePreferredWearable(this, smartGlassesRepresentative.smartGlassesDevice.deviceModelName);

                setFontSize(SmartGlassesFontSize.MEDIUM);
            }
        } else {
            connectionState = SmartGlassesConnectionState.DISCONNECTED;

            // Notify with null device and disconnected state
            if (eventHandler != null) {
                eventHandler.onGlassesConnectionStateChanged(null, connectionState);
            }
        }
    }

    @Subscribe
    public void handleDisconnectedFromCloudEvent(DisconnectedFromCloudEvent event) {
        Log.d(TAG, "Disconnected from cloud event received");
        sendTextWall("MentraOS disconnected from Cloud.");
    }

    public static void savePreferredWearable(Context context, String wearableName) {
        PreferenceManager.getDefaultSharedPreferences(context)
                .edit()
                .putString(context.getResources().getString(R.string.PREFERRED_WEARABLE), wearableName)
                .apply();
    }

    public static String getPreferredWearable(Context context) {
        return PreferenceManager.getDefaultSharedPreferences(context)
                .getString(context.getResources().getString(R.string.PREFERRED_WEARABLE), "");
    }

    public static ASR_FRAMEWORKS getChosenAsrFramework(Context context) {
        String asrString = PreferenceManager.getDefaultSharedPreferences(context)
                .getString(context.getResources().getString(R.string.SHARED_PREF_ASR_KEY), "");
        if (asrString.equals("")) {
            saveChosenAsrFramework(context, ASR_FRAMEWORKS.AUGMENTOS_ASR_FRAMEWORK);
            asrString = ASR_FRAMEWORKS.AUGMENTOS_ASR_FRAMEWORK.name();
        }
        return ASR_FRAMEWORKS.valueOf(asrString);
    }

    public static void saveChosenAsrFramework(Context context, ASR_FRAMEWORKS asrFramework) {
        PreferenceManager.getDefaultSharedPreferences(context)
                .edit()
                .putString(context.getResources().getString(R.string.SHARED_PREF_ASR_KEY), asrFramework.name())
                .apply();
    }

    public static boolean getSensingEnabled(Context context) {
        SharedPreferences sharedPreferences = context.getSharedPreferences("AugmentOSPrefs", Context.MODE_PRIVATE);
        return sharedPreferences.getBoolean(context.getResources().getString(R.string.SENSING_ENABLED), true);
    }

    public static void saveSensingEnabled(Context context, boolean enabled) {
        SharedPreferences sharedPreferences = context.getSharedPreferences("AugmentOSPrefs", Context.MODE_PRIVATE);
        SharedPreferences.Editor editor = sharedPreferences.edit();
        editor.putBoolean(context.getResources().getString(R.string.SENSING_ENABLED), enabled);
        editor.apply();
    }

    public static boolean getForceCoreOnboardMic(Context context) {
        return PreferenceManager.getDefaultSharedPreferences(context)
                .getBoolean(context.getResources().getString(R.string.FORCE_CORE_ONBOARD_MIC), false);
    }

    public static void setForceCoreOnboardMic(Context context, boolean toForce) {
        saveForceCoreOnboardMic(context, toForce);
    }

    public static void saveForceCoreOnboardMic(Context context, boolean toForce) {
        PreferenceManager.getDefaultSharedPreferences(context)
                .edit()
                .putBoolean(context.getResources().getString(R.string.FORCE_CORE_ONBOARD_MIC), toForce)
                .apply();
    }

    public static String getPreferredMic(Context context) {
        return PreferenceManager.getDefaultSharedPreferences(context)
                .getString(context.getResources().getString(R.string.PREFERRED_MIC), "glasses");
    }

    public static void setPreferredMic(Context context, String mic) {
        PreferenceManager.getDefaultSharedPreferences(context)
                .edit()
                .putString(context.getResources().getString(R.string.PREFERRED_MIC), mic)
                .apply();
    }

    public static boolean getBypassVadForDebugging(Context context) {
        SharedPreferences sharedPreferences = context.getSharedPreferences("AugmentOSPrefs", Context.MODE_PRIVATE);
        //Log.d("AugmentOSPrefs", "Getting bypass VAD for debugging: " + sharedPreferences.getBoolean(context.getResources().getString(R.string.BYPASS_VAD_FOR_DEBUGGING), false));
        return sharedPreferences.getBoolean(context.getResources().getString(R.string.BYPASS_VAD_FOR_DEBUGGING), false);
    }

    public static void saveBypassVadForDebugging(Context context, boolean enabled) {
        SharedPreferences sharedPreferences = context.getSharedPreferences("AugmentOSPrefs", Context.MODE_PRIVATE);
        SharedPreferences.Editor editor = sharedPreferences.edit();
        editor.putBoolean(context.getResources().getString(R.string.BYPASS_VAD_FOR_DEBUGGING), enabled);
        editor.apply();

        // BATTERY OPTIMIZATION: Direct callback instead of EventBus
        // We'll use the callback pattern in the SpeechRecSwitchSystem
        if (context instanceof AugmentosService) {
            AugmentosService service = (AugmentosService) context;
            if (service.smartGlassesManager != null &&
                service.smartGlassesManager.speechRecSwitchSystem != null) {
                service.smartGlassesManager.speechRecSwitchSystem.setBypassVad(enabled);
            }
        } else {
            // Fallback to EventBus when we don't have direct access to the service
            EventBus.getDefault().post(new BypassVadForDebuggingEvent(enabled));
        }
    }

    public static boolean getBypassAudioEncodingForDebugging(Context context) {
        SharedPreferences sharedPreferences = context.getSharedPreferences("AugmentOSPrefs", Context.MODE_PRIVATE);
        return sharedPreferences.getBoolean(context.getResources().getString(R.string.BYPASS_AUDIO_ENCODING_FOR_DEBUGGING), false);
    }

    public static void saveBypassAudioEncodingForDebugging(Context context, boolean enabled) {
        SharedPreferences sharedPreferences = context.getSharedPreferences("AugmentOSPrefs", Context.MODE_PRIVATE);
        SharedPreferences.Editor editor = sharedPreferences.edit();
        editor.putBoolean(context.getResources().getString(R.string.BYPASS_AUDIO_ENCODING_FOR_DEBUGGING), enabled);
        editor.apply();
    }

    public SmartGlassesConnectionState getSmartGlassesConnectState() {
        if (smartGlassesRepresentative != null) {
            return smartGlassesRepresentative.getConnectionState();
        } else {
            return SmartGlassesConnectionState.DISCONNECTED;
        }
    }

    public SmartGlassesDevice getConnectedSmartGlasses() {
        if (smartGlassesRepresentative == null) return null;
        if (smartGlassesRepresentative.getConnectionState() != SmartGlassesConnectionState.CONNECTED) return null;
        return smartGlassesRepresentative.smartGlassesDevice;
    }

    public SmartGlassesOperatingSystem getConnectedDeviceModelOs() {
        if (smartGlassesRepresentative == null) return null;
        if (smartGlassesRepresentative.getConnectionState() != SmartGlassesConnectionState.CONNECTED) return null;
        return smartGlassesRepresentative.smartGlassesDevice.glassesOs;
    }

    public void updateGlassesBrightness(int brightness) {
        if (smartGlassesRepresentative != null) {
            smartGlassesRepresentative.updateGlassesBrightness(brightness);
        }
    }

    public void updateGlassesAutoBrightness(boolean autoBrightness) {
        if (smartGlassesRepresentative != null) {
            smartGlassesRepresentative.updateGlassesAutoBrightness(autoBrightness);
        }
    }

    public void updateGlassesHeadUpAngle(int headUpAngle) {
        if (smartGlassesRepresentative != null) {
            smartGlassesRepresentative.updateGlassesHeadUpAngle(headUpAngle);
        }
    }

    public void sendExitCommand() {
        if (smartGlassesRepresentative != null) {
            smartGlassesRepresentative.sendExitCommand();
        }
    }

    public void setUpdatingScreen(boolean updatingScreen) {
        if (smartGlassesRepresentative != null) {
            smartGlassesRepresentative.setUpdatingScreen(updatingScreen);
        }
    }

    public void updateGlassesDepthHeight(int depth, int height) {
        if (smartGlassesRepresentative != null) {
            smartGlassesRepresentative.updateGlassesDepthHeight(depth, height);
        }
    }

    public void sendReferenceCard(String title, String body) {
        if (smartGlassesRepresentative != null && smartGlassesRepresentative.smartGlassesCommunicator != null) {
            smartGlassesRepresentative.smartGlassesCommunicator.displayReferenceCardSimple(title, body);
        }
    }

    public void sendTextWall(String text) {
        if (smartGlassesRepresentative != null && smartGlassesRepresentative.smartGlassesCommunicator != null) {
            smartGlassesRepresentative.smartGlassesCommunicator.displayTextWall(text);
        }
    }

    public void sendDoubleTextWall(String textTop, String textBottom) {
        if (smartGlassesRepresentative != null && smartGlassesRepresentative.smartGlassesCommunicator != null) {
            smartGlassesRepresentative.smartGlassesCommunicator.displayDoubleTextWall(textTop, textBottom);
        }
    }

    public void sendRowsCard(String[] rowStrings) {
        if (smartGlassesRepresentative != null && smartGlassesRepresentative.smartGlassesCommunicator != null) {
            smartGlassesRepresentative.smartGlassesCommunicator.displayRowsCard(rowStrings);
        }
    }

    public void sendBulletPointList(String title, String[] bullets) {
        if (smartGlassesRepresentative != null && smartGlassesRepresentative.smartGlassesCommunicator != null) {
            smartGlassesRepresentative.smartGlassesCommunicator.displayBulletList(title, bullets);
        }
    }

    public void sendReferenceCard(String title, String body, String imgUrl) {
        if (smartGlassesRepresentative != null && smartGlassesRepresentative.smartGlassesCommunicator != null) {
            smartGlassesRepresentative.smartGlassesCommunicator.displayReferenceCardImage(title, body, imgUrl);
        }
    }

    public void sendBitmap(Bitmap bitmap) {
        if (smartGlassesRepresentative != null && smartGlassesRepresentative.smartGlassesCommunicator != null) {
            smartGlassesRepresentative.smartGlassesCommunicator.displayBitmap(bitmap);
        }
    }

    public void startScrollingText(String title) {
        if (smartGlassesRepresentative != null && smartGlassesRepresentative.smartGlassesCommunicator != null) {
            smartGlassesRepresentative.smartGlassesCommunicator.startScrollingTextViewMode(title);
            smartGlassesRepresentative.smartGlassesCommunicator.scrollingTextViewFinalText(title);
        }
    }

    public void pushScrollingText(String text) {
        if (smartGlassesRepresentative != null && smartGlassesRepresentative.smartGlassesCommunicator != null) {
            smartGlassesRepresentative.smartGlassesCommunicator.scrollingTextViewFinalText(text);
        }
    }

    public void stopScrollingText() {
        if (smartGlassesRepresentative != null && smartGlassesRepresentative.smartGlassesCommunicator != null) {
            smartGlassesRepresentative.smartGlassesCommunicator.stopScrollingTextViewMode();
        }
    }

    public void sendTextLine(String text) {
        if (smartGlassesRepresentative != null && smartGlassesRepresentative.smartGlassesCommunicator != null) {
            smartGlassesRepresentative.smartGlassesCommunicator.displayTextLine(text);
        }
    }

    public void sendTextToSpeech(String text, String languageString) {
        if (textToSpeechSystem != null) {
            textToSpeechSystem.speak(text, languageString);
        }
    }

    public void sendHomeScreen() {
        if (smartGlassesRepresentative != null && smartGlassesRepresentative.smartGlassesCommunicator != null) {
            smartGlassesRepresentative.smartGlassesCommunicator.showHomeScreen();
        }
    }

    public void setFontSize(SmartGlassesFontSize fontSize) {
        if (smartGlassesRepresentative != null && smartGlassesRepresentative.smartGlassesCommunicator != null) {
            smartGlassesRepresentative.smartGlassesCommunicator.setFontSize(fontSize);
        }
    }

    public void requestWifiScan() {
        if (smartGlassesRepresentative != null && smartGlassesRepresentative.smartGlassesCommunicator != null) {
            smartGlassesRepresentative.smartGlassesCommunicator.requestWifiScan();
        }
    }

    public void sendWifiCredentials(String ssid, String password) {
        if (smartGlassesRepresentative != null && smartGlassesRepresentative.smartGlassesCommunicator != null) {
            smartGlassesRepresentative.smartGlassesCommunicator.sendWifiCredentials(ssid, password);
        }
    }


    public void changeMicrophoneState(boolean isMicrophoneEnabled) {
        Log.d(TAG, "Changing microphone state to " + isMicrophoneEnabled);

        if (smartGlassesRepresentative == null) {
            Log.d(TAG, "Cannot change microphone state: smartGlassesRepresentative is null");
            return;
        }

        // Simply delegate to the representative which will use PhoneMicrophoneManager
        // PhoneMicrophoneManager handles all the complexity of choosing the right mic
        smartGlassesRepresentative.changeBluetoothMicState(isMicrophoneEnabled);

        // Tell speech rec system about the state change
        speechRecSwitchSystem.microphoneStateChanged(isMicrophoneEnabled);
    }

    // applyMicrophoneState method removed - all mic logic now handled by PhoneMicrophoneManager

    public void clearScreen() {
        sendHomeScreen();
    }

    /**
     * Getter for SmartGlassesRepresentative instance
     * Allows external access for immediate microphone switching
     */
    public SmartGlassesRepresentative getSmartGlassesRepresentative() {
        return smartGlassesRepresentative;
    }

    /**
     * Sends a custom command to the connected smart glasses
     * This is used for device-specific commands like WiFi configuration
     *
     * @param commandJson The command in JSON string format
     * @return boolean True if the command was sent, false otherwise
     */
    public boolean sendCustomCommand(String commandJson) {
        if (smartGlassesRepresentative != null &&
            smartGlassesRepresentative.smartGlassesCommunicator != null &&
            smartGlassesRepresentative.getConnectionState() == SmartGlassesConnectionState.CONNECTED) {

            Log.d(TAG, "Sending custom command to glasses: " + commandJson);

            // Pass the command to the smart glasses communicator
            // Each device-specific communicator will handle it appropriately
            smartGlassesRepresentative.smartGlassesCommunicator.sendCustomCommand(commandJson);
            return true;
        } else {
            Log.e(TAG, "Cannot send custom command - glasses not connected");
            return false;
        }
    }

    /**
     * Request a photo from the connected smart glasses
     *
     * @param requestId The unique ID for this photo request
     * @param appId The ID of the app requesting the photo
     * @param webhookUrl The webhook URL where the photo should be uploaded directly
     * @return true if request was sent, false if glasses not connected
     */
    public boolean requestPhoto(String requestId, String appId, String webhookUrl) {
        if (smartGlassesRepresentative != null &&
            smartGlassesRepresentative.smartGlassesCommunicator != null &&
            smartGlassesRepresentative.getConnectionState() == SmartGlassesConnectionState.CONNECTED) {

            Log.d(TAG, "Requesting photo from glasses, requestId: " + requestId + ", appId: " + appId + ", webhookUrl: " + webhookUrl);

            // Pass the request to the smart glasses communicator
            smartGlassesRepresentative.smartGlassesCommunicator.requestPhoto(requestId, appId, webhookUrl);
            return true;
        } else {
            Log.e(TAG, "Cannot request photo - glasses not connected");
            return false;
        }
    }

    /**
     * Requests the smart glasses to start an RTMP stream
     *
     * @param message The complete RTMP stream request message
     * @return true if the request was sent, false if glasses are not connected
     */
    public boolean requestRtmpStream(JSONObject message) {
        if (smartGlassesRepresentative != null &&
            smartGlassesRepresentative.smartGlassesCommunicator != null &&
            smartGlassesRepresentative.getConnectionState() == SmartGlassesConnectionState.CONNECTED) {

            String rtmpUrl = message.optString("rtmpUrl", "");
            Log.d(TAG, "Requesting RTMP stream from glasses to URL: " + rtmpUrl);

            // Pass the request to the smart glasses communicator
            smartGlassesRepresentative.smartGlassesCommunicator.requestRtmpStreamStart(message);
            return true;
        } else {
            Log.e(TAG, "Cannot request RTMP stream - glasses not connected");
            return false;
        }
    }

    /**
     * Requests the smart glasses to stop the current RTMP stream
     *
     * @return true if the request was sent, false if glasses are not connected
     */
    public boolean stopRtmpStream() {
        if (smartGlassesRepresentative != null &&
            smartGlassesRepresentative.smartGlassesCommunicator != null &&
            smartGlassesRepresentative.getConnectionState() == SmartGlassesConnectionState.CONNECTED) {

            Log.d(TAG, "Requesting to stop RTMP stream from glasses");

            // Pass the request to the smart glasses communicator
            smartGlassesRepresentative.smartGlassesCommunicator.stopRtmpStream();
            return true;
        } else {
            Log.e(TAG, "Cannot stop RTMP stream - glasses not connected");
            return false;
        }
    }

    /**
     * Send a keep alive message for RTMP streaming
     * @param message The keep alive message to send
     * @return true if message was sent, false otherwise
     */
    public boolean sendRtmpStreamKeepAlive(JSONObject message) {
        // Check if smart glasses are connected
        if (smartGlassesRepresentative != null &&
            smartGlassesRepresentative.smartGlassesCommunicator != null &&
            smartGlassesRepresentative.getConnectionState() == SmartGlassesConnectionState.CONNECTED) {

            Log.d(TAG, "Sending RTMP stream keep alive to glasses");

            // Pass the keep alive to the smart glasses communicator
            smartGlassesRepresentative.smartGlassesCommunicator.sendRtmpStreamKeepAlive(message);
            return true;
        } else {
            Log.e(TAG, "Cannot send RTMP keep alive - glasses not connected");
            return false;
        }
    }

    @Subscribe
    public void handleNewAsrLanguagesEvent(NewAsrLanguagesEvent event) {
        Log.d(TAG, "NewAsrLanguages: " + event.languages.toString());
        speechRecSwitchSystem.updateConfig(event.languages);
    }

    public static SmartGlassesDevice getSmartGlassesDeviceFromModelName(String modelName) {
        ArrayList<SmartGlassesDevice> allDevices = new ArrayList<>(
                Arrays.asList(
                        new VuzixUltralite(),
                        new MentraMach1(),
                        new MentraLive(),
                        new EvenRealitiesG1(),
                        new VuzixShield(),
                        new InmoAirOne(),
                        new TCLRayNeoXTwo(),
                        new AudioWearable(),
                        new VirtualWearable()
                )
        );

        for (SmartGlassesDevice device : allDevices) {
            if (device.deviceModelName.equals(modelName)) {
                return device;
            }
        }

        return null;
    }

}<|MERGE_RESOLUTION|>--- conflicted
+++ resolved
@@ -93,14 +93,7 @@
     private final long lastTapped = 0;
     private final long doublePressTimeConst = 420;
     private final long doubleTapTimeConst = 600;
-<<<<<<< HEAD
-
-    // if we're updating the screen, don't send updates to the glasses:
-    public boolean updatingScreen = false;
-
-=======
-    
->>>>>>> 5b554bbe
+
     // Event handler to notify outer service of state changes
     public interface SmartGlassesEventHandler {
         void onGlassesConnectionStateChanged(SmartGlassesDevice device, SmartGlassesConnectionState state);
