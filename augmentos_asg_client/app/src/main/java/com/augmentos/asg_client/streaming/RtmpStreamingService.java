package com.augmentos.asg_client.streaming;

import android.Manifest;
import android.annotation.SuppressLint;
import android.app.Notification;
import android.app.NotificationChannel;
import android.app.NotificationManager;
import android.app.Service;
import android.content.Context;
import android.content.Intent;
import android.graphics.Color;
import android.graphics.SurfaceTexture;
import android.media.AudioFormat;
import android.media.MediaCodecInfo;
import android.media.MediaFormat;
import android.os.Binder;
import android.os.Build;
import android.os.Handler;
import android.os.IBinder;
import android.os.Looper;
import android.util.Log;
import android.util.Size;
import android.view.Surface;

import java.util.Timer;
import java.util.TimerTask;
import androidx.annotation.Nullable;
import androidx.annotation.RequiresPermission;
import androidx.core.app.NotificationCompat;

<<<<<<< HEAD
=======
import com.augmentos.asg_client.camera.CameraNeo;
>>>>>>> ed295e98
import com.augmentos.asg_client.utils.WakeLockManager;

import org.greenrobot.eventbus.EventBus;
import org.greenrobot.eventbus.Subscribe;
import org.greenrobot.eventbus.ThreadMode;

import io.github.thibaultbee.streampack.data.AudioConfig;
import io.github.thibaultbee.streampack.data.VideoConfig;
import io.github.thibaultbee.streampack.error.StreamPackError;
import io.github.thibaultbee.streampack.ext.rtmp.streamers.CameraRtmpLiveStreamer;
import io.github.thibaultbee.streampack.listeners.OnConnectionListener;
import io.github.thibaultbee.streampack.listeners.OnErrorListener;
import io.github.thibaultbee.streampack.views.PreviewView;
import kotlin.Unit;
import kotlin.coroutines.Continuation;
import kotlin.coroutines.CoroutineContext;
import kotlin.coroutines.EmptyCoroutineContext;

@SuppressLint("MissingPermission")
public class RtmpStreamingService extends Service {
    private static final String TAG = "RtmpStreamingService";
    private static final String CHANNEL_ID = "RtmpStreamingChannel";
    private static final int NOTIFICATION_ID = 8888;

    // Static instance reference for static method access
    private static RtmpStreamingService sInstance;

    // Static callback for streaming status
    private static StreamingStatusCallback sStatusCallback;

    private final IBinder mBinder = new LocalBinder();
    private CameraRtmpLiveStreamer mStreamer;
    private String mRtmpUrl;
    private boolean mIsStreaming = false;
    private SurfaceTexture mSurfaceTexture;
    private Surface mSurface;
    private static final int SURFACE_WIDTH = 640;
    private static final int SURFACE_HEIGHT = 480;

    // Reconnection logic parameters
    private int mReconnectAttempts = 0;
    private static final int MAX_RECONNECT_ATTEMPTS = 10;
    private static final long INITIAL_RECONNECT_DELAY_MS = 1000; // 1 second
    private static final float BACKOFF_MULTIPLIER = 1.5f;
    private Handler mReconnectHandler;
    private boolean mReconnecting = false;

<<<<<<< HEAD
=======
    // Consecutive failure tracking to avoid interfering with library internal recovery
    private int mConsecutiveFailures = 0;
    private static final int MIN_CONSECUTIVE_FAILURES = 3; // Only take over after 3 consecutive failures
    private long mLastFailureTime = 0;
    private int mTotalFailures = 0; // Track total failures for debugging

>>>>>>> ed295e98
    // Keep-alive timeout parameters
    private Timer mRtmpStreamTimeoutTimer;
    private String mCurrentStreamId;
    private boolean mIsStreamingActive = false;
    private static final long STREAM_TIMEOUT_MS = 60000; // 60 seconds timeout
    private Handler mTimeoutHandler;

<<<<<<< HEAD
=======
    // Notification management
    private boolean mHasShownReconnectingNotification = false;

    // Stream state management
    private enum StreamState {
        IDLE,
        STARTING,
        STREAMING,
        STOPPING
    }
    private volatile StreamState mStreamState = StreamState.IDLE;
    private final Object mStateLock = new Object();

    // Stream duration tracking
    private long mStreamStartTime = 0;
    private long mLastReconnectionTime = 0;

    // Reconnection sequence tracking to prevent stale handlers
    private int mReconnectionSequence = 0;

>>>>>>> ed295e98
    public class LocalBinder extends Binder {
        public RtmpStreamingService getService() {
            return RtmpStreamingService.this;
        }
    }

    @Override
    public void onCreate() {
        super.onCreate();

        // Store static instance reference
        sInstance = this;

        // Create notification channel
        createNotificationChannel();

        // Register with EventBus
        if (!EventBus.getDefault().isRegistered(this)) {
            EventBus.getDefault().register(this);
        }

        // Initialize handler for reconnection logic
        mReconnectHandler = new Handler(Looper.getMainLooper());

        // Initialize handler for timeout logic
        mTimeoutHandler = new Handler(Looper.getMainLooper());

        // Initialize the streamer
        initStreamer();
    }

    @SuppressLint("MissingPermission")
    @Override
    public int onStartCommand(Intent intent, int flags, int startId) {
        // Start as a foreground service with notification
        startForeground(NOTIFICATION_ID, createNotification());

        // Get RTMP URL and stream ID from intent if provided
        if (intent != null) {
            String rtmpUrl = intent.getStringExtra("rtmp_url");
            String streamId = intent.getStringExtra("stream_id");

            if (rtmpUrl != null && !rtmpUrl.isEmpty()) {
                setRtmpUrl(rtmpUrl);

                // Store the stream ID if provided
                if (streamId != null && !streamId.isEmpty()) {
                    mCurrentStreamId = streamId;
                    Log.d(TAG, "Stream ID set: " + streamId);
                }

                // Reset reconnection attempts
                mReconnectAttempts = 0;
                mReconnecting = false;

                // Auto-start streaming after a short delay
                new Handler(Looper.getMainLooper()).postDelayed(() -> {
                    Log.d(TAG, "Auto-starting streaming");
                    startStreaming();
                }, 1000);
            }
        }

        return START_STICKY;
    }

    @Nullable
    @Override
    public IBinder onBind(Intent intent) {
        return mBinder;
    }

    @Override
    public void onDestroy() {
        // Clear static instance reference
        if (sInstance == this) {
            sInstance = null;
        }

        // Cancel any pending reconnections
        if (mReconnectHandler != null) {
            mReconnectHandler.removeCallbacksAndMessages(null);
        }

        // Cancel timeout timer and handler
        cancelStreamTimeout();
        if (mTimeoutHandler != null) {
            mTimeoutHandler.removeCallbacksAndMessages(null);
        }

        stopStreaming();
        releaseStreamer();

        // Release the surface
        releaseSurface();

        // Release wake locks
        releaseWakeLocks();

        // Unregister from EventBus
        if (EventBus.getDefault().isRegistered(this)) {
            EventBus.getDefault().unregister(this);
        }

        super.onDestroy();
    }

    private void createNotificationChannel() {
        if (Build.VERSION.SDK_INT >= Build.VERSION_CODES.O) {
            NotificationChannel channel = new NotificationChannel(
                    CHANNEL_ID,
                    "RTMP Streaming Service",
                    NotificationManager.IMPORTANCE_LOW
            );
            channel.setDescription("Shows when the app is streaming via RTMP");
            channel.enableLights(true);
            channel.setLightColor(Color.BLUE);

            NotificationManager manager = getSystemService(NotificationManager.class);
            if (manager != null) {
                manager.createNotificationChannel(channel);
            }
        }
    }

    private Notification createNotification() {
        String contentText = mIsStreaming ? "Streaming to RTMP" : "Ready to stream";
        if (mReconnecting) {
            contentText = "Reconnecting... (Attempt " + mReconnectAttempts + ")";
        }

        return new NotificationCompat.Builder(this, CHANNEL_ID)
                .setContentTitle("AugmentOS Streaming")
                .setContentText(contentText)
                .setSmallIcon(android.R.drawable.ic_dialog_info)
                .setPriority(NotificationCompat.PRIORITY_LOW)
                .build();
    }

    private void updateNotification() {
        NotificationManager manager = (NotificationManager) getSystemService(Context.NOTIFICATION_SERVICE);
        if (manager != null) {
            manager.notify(NOTIFICATION_ID, createNotification());
        }
    }

    private void updateNotificationIfImportant() {
        // Only update notifications for important state changes:
        // - Stream starting/stopping
        // - First reconnection attempt (not subsequent ones)
        boolean shouldUpdate = false;

        if (mStreamState == StreamState.STREAMING && !mReconnecting) {
            // Stream successfully started/resumed
            shouldUpdate = true;
            mHasShownReconnectingNotification = false; // Reset for next time
        } else if (mStreamState == StreamState.IDLE && !mReconnecting) {
            // Stream stopped
            shouldUpdate = true;
            mHasShownReconnectingNotification = false; // Reset for next time
        } else if (mReconnecting && !mHasShownReconnectingNotification) {
            // First reconnection attempt only
            shouldUpdate = true;
            mHasShownReconnectingNotification = true;
        }

        if (shouldUpdate) {
            updateNotification();
        }
    }

    /**
     * Creates a SurfaceTexture and Surface for the camera preview
     */
    private void createSurface() {
        if (mSurfaceTexture != null) {
            releaseSurface();
        }

        try {
            Log.d(TAG, "Creating surface texture");
            mSurfaceTexture = new SurfaceTexture(0);
            mSurfaceTexture.setDefaultBufferSize(SURFACE_WIDTH, SURFACE_HEIGHT);
            mSurface = new Surface(mSurfaceTexture);
            Log.d(TAG, "Surface created successfully");
        } catch (Exception e) {
            Log.e(TAG, "Error creating surface", e);
            EventBus.getDefault().post(new StreamingEvent.Error("Failed to create surface: " + e.getMessage()));
            if (sStatusCallback != null) {
                sStatusCallback.onStreamError("Failed to create surface: " + e.getMessage());
            }
        }
    }

    /**
     * Releases the surface and surface texture
     */
    private void releaseSurface() {
        if (mSurface != null) {
            mSurface.release();
            mSurface = null;
        }

        if (mSurfaceTexture != null) {
            mSurfaceTexture.release();
            mSurfaceTexture = null;
        }
    }

    @SuppressLint("MissingPermission")
    private void initStreamer() {
        synchronized (mStateLock) {
            if (mStreamer != null) {
                Log.d(TAG, "Releasing existing streamer before reinitializing");
                releaseStreamer();

                // Wait a bit for cleanup
                try {
                    Thread.sleep(100);
                } catch (InterruptedException e) {
                    Log.w(TAG, "Interrupted during streamer cleanup wait");
                }
            }
        }

        try {
            Log.d(TAG, "Initializing streamer");

<<<<<<< HEAD
            // Wake up the screen before initializing camera
=======
            // Wake up the screen before initializing camera (for initial setup)
            // Note: startStreaming() also calls wakeUpScreen() for reconnections
>>>>>>> ed295e98
            wakeUpScreen();

            // Create a surface for the camera
            createSurface();

            // Create new streamer with error and connection listeners
            mStreamer = new CameraRtmpLiveStreamer(
                    this,
                    true,
                    new OnErrorListener() {
                        @Override
                        public void onError(StreamPackError error) {
                            Log.e(TAG, "Streaming error: " + error.getMessage());
                            EventBus.getDefault().post(new StreamingEvent.Error("Streaming error: " + error.getMessage()));

                            // Classify the error to determine if we should retry or fail immediately
                            if (isRetryableError(error)) {
                                Log.d(TAG, "Retryable error - scheduling reconnection");
                                scheduleReconnect("stream_error");
                            } else {
                                Log.e(TAG, "Fatal error - sending immediate error status");
                                if (sStatusCallback != null) {
                                    sStatusCallback.onStreamError("Fatal streaming error: " + error.getMessage());
                                }
                                // Stop streaming immediately for fatal errors
                                stopStreaming();
                            }
                        }
                    },
                    new OnConnectionListener() {
                        @Override
                        public void onSuccess() {
                            Log.i(TAG, "RTMP connection successful");

                            synchronized (mStateLock) {
                                // NOW we're actually streaming
                                mStreamState = StreamState.STREAMING;
                                mIsStreaming = true;
                                mIsStreamingActive = true; // Mark stream as active for timeout tracking

                                // Reset reconnect attempts when we get a successful connection
                                mReconnectAttempts = 0;
                                boolean wasReconnecting = mReconnecting;
                                mReconnecting = false;

                                // Track stream timing
                                long currentTime = System.currentTimeMillis();
                                if (wasReconnecting) {
                                    // Calculate downtime during reconnection
                                    long downtime = mLastReconnectionTime > 0 ? currentTime - mLastReconnectionTime : 0;
                                    Log.e(TAG, "🟢 STREAM RECONNECTED after " + formatDuration(downtime) + " downtime");
                                    Log.i(TAG, "Successfully reconnected to " + mRtmpUrl);
                                    if (sStatusCallback != null) {
                                        sStatusCallback.onReconnected(mRtmpUrl, mReconnectAttempts);
                                    }
                                } else {
                                    // Fresh stream start
                                    Log.e(TAG, "🟢 STREAM STARTED at " + new java.text.SimpleDateFormat("HH:mm:ss.SSS").format(new java.util.Date(currentTime)));
                                    if (sStatusCallback != null) {
                                        sStatusCallback.onStreamStarted(mRtmpUrl);
                                    }
                                }

                                // Start timeout tracking if we have a stream ID
                                if (mCurrentStreamId != null && !mCurrentStreamId.isEmpty()) {
                                    Log.d(TAG, "Starting timeout tracking for stream: " + mCurrentStreamId);
                                    scheduleStreamTimeout(mCurrentStreamId);
                                }

                                updateNotificationIfImportant();
                                EventBus.getDefault().post(new StreamingEvent.Connected());
                                EventBus.getDefault().post(new StreamingEvent.Started());
                            }
                        }

                        @Override
                        public void onFailed(String message) {
                            // Calculate and log stream duration if this was during active streaming
                            long currentTime = System.currentTimeMillis();
                            if (mStreamStartTime > 0 && mStreamState == StreamState.STREAMING) {
                                long streamDuration = currentTime - mStreamStartTime;
                                Log.e(TAG, "🔴 STREAM FAILED after " + formatDuration(streamDuration) + " of streaming");
                            }
                            mLastReconnectionTime = currentTime;

                            Log.e(TAG, "RTMP connection failed: " + message);
                            EventBus.getDefault().post(new StreamingEvent.ConnectionFailed(message));

                            // Only notify server immediately for fatal errors that won't be retried
                            if (!isRetryableErrorString(message)) {
                                Log.w(TAG, "Fatal error detected - notifying server to stop stream");
                                if (sStatusCallback != null) {
                                    sStatusCallback.onStreamError("RTMP connection failed: " + message);
                                }
                                return; // Don't attempt recovery for fatal errors
                            }

                            // Give the StreamPack library time to recover internally before we take over
                            // The library often recovers from brief network hiccups in 17-100ms
                            Log.d(TAG, "Waiting 1 second for library internal recovery before external reconnection");

                            // Capture current sequence for this delayed handler
                            final int currentSequence = mReconnectionSequence;

                            mReconnectHandler.postDelayed(() -> {
                                // Check if this is still the current reconnection sequence
                                if (currentSequence != mReconnectionSequence) {
                                    Log.d(TAG, "Ignoring stale recovery handler in onFailed (expected sequence: " + mReconnectionSequence + ", got: " + currentSequence + ")");
                                    return;
                                }

                                synchronized (mStateLock) {
                                    // Check if we're actually streaming (connected) or still trying to connect
                                    if (mStreamState == StreamState.STREAMING && mIsStreaming) {
                                        // We actually recovered (onSuccess was called)
                                        Log.d(TAG, "Library recovered internally, canceling external reconnection");
                                    } else if (mStreamState == StreamState.STARTING) {
                                        // Still trying to connect - library didn't recover
                                        Log.d(TAG, "Library did not recover internally (still in STARTING state), proceeding with external reconnection");
                                        scheduleReconnect("connection_failed");
                                    } else if (mStreamState == StreamState.IDLE || mStreamState == StreamState.STOPPING) {
                                        // Stream was stopped/cancelled
                                        Log.d(TAG, "Stream was stopped/cancelled, not scheduling reconnection");
                                    }
                                }
                            }, 1000); // Wait 1 second for library internal recovery
                        }

                        @Override
                        public void onLost(String message) {
                            // Calculate and log stream duration
                            long currentTime = System.currentTimeMillis();
                            if (mStreamStartTime > 0) {
                                long streamDuration = currentTime - mStreamStartTime;
                                Log.e(TAG, "🔴 STREAM DISCONNECTED after " + formatDuration(streamDuration) + " of streaming");
                                Log.e(TAG, "🔴 Stream started at: " + new java.text.SimpleDateFormat("HH:mm:ss.SSS").format(new java.util.Date(mStreamStartTime)));
                                Log.e(TAG, "🔴 Stream lost at: " + new java.text.SimpleDateFormat("HH:mm:ss.SSS").format(new java.util.Date(currentTime)));
                            }
                            mLastReconnectionTime = currentTime;

                            Log.i(TAG, "RTMP connection lost: " + message);
                            EventBus.getDefault().post(new StreamingEvent.Disconnected());

                            // Give the StreamPack library time to recover internally before we take over
                            Log.d(TAG, "Waiting 1 second for library internal recovery before external reconnection");

                            // Capture current sequence for this delayed handler
                            final int currentSequence = mReconnectionSequence;

                            mReconnectHandler.postDelayed(() -> {
                                // Check if this is still the current reconnection sequence
                                if (currentSequence != mReconnectionSequence) {
                                    Log.d(TAG, "Ignoring stale recovery handler in onLost (expected sequence: " + mReconnectionSequence + ", got: " + currentSequence + ")");
                                    return;
                                }

                                synchronized (mStateLock) {
                                    // Check if we're actually streaming (connected) or need to reconnect
                                    if (mStreamState == StreamState.STREAMING && mIsStreaming) {
                                        // We actually recovered (reconnected)
                                        Log.d(TAG, "Library recovered internally, canceling external reconnection");
                                    } else if (mStreamState == StreamState.IDLE || mStreamState == StreamState.STOPPING) {
                                        // Stream was stopped/cancelled
                                        Log.d(TAG, "Stream was stopped/cancelled, not scheduling reconnection");
                                    } else {
                                        // Connection lost and not recovered
                                        Log.d(TAG, "Library did not recover internally from connection loss, proceeding with external reconnection");
                                        scheduleReconnect("connection_lost");
                                    }
                                }
                            }, 1000); // Wait 1 second for library internal recovery
                        }
                    }
            );

            // For MIME type, use the actual mime type instead of null
            String audioMimeType = MediaFormat.MIMETYPE_AUDIO_AAC; // Default to AAC

            // Get the default profile for this MIME type
            int audioProfile = MediaCodecInfo.CodecProfileLevel.AACObjectLC; // Default for AAC

            // Configure audio settings using proper constructor
            AudioConfig audioConfig = new AudioConfig(
                    MediaFormat.MIMETYPE_AUDIO_AAC,  // Use actual mime type instead of null
                    128000,              // 128 kbps
                    44100,               // 44.1 kHz
                    AudioFormat.CHANNEL_IN_STEREO,
                    audioProfile,    // Default profile
                    0,                   // Default byte format
                    true,                // Enable echo cancellation
                    true                 // Enable noise suppression
            );

            // For MIME type, use the actual mime type instead of null
            String mimeType = MediaFormat.MIMETYPE_VIDEO_AVC; // Default to H.264
            int profile = VideoConfig.Companion.getBestProfile(mimeType);
            int level = VideoConfig.Companion.getBestLevel(mimeType, profile);

            // Configure video settings using proper constructor
            VideoConfig videoConfig = new VideoConfig(
                    MediaFormat.MIMETYPE_VIDEO_AVC,  // Use actual mime type instead of null
                    1000000,             // 1 Mbps
                    new Size(SURFACE_WIDTH, SURFACE_HEIGHT),  // Match surface size
                    14,                  // 14 frames per second
                    profile,             // Default profile
                    level,               // Default level
                    0.0f                 // Default bitrate factor
            );

            // Apply configurations
            mStreamer.configure(videoConfig);
            mStreamer.configure(audioConfig);

            // Start the preview with our surface
            if (mSurface != null && mSurface.isValid()) {
                mStreamer.startPreview(mSurface, "0"); // Using "0" for back camera
                Log.d(TAG, "Started camera preview on surface");
            } else {
                Log.e(TAG, "Cannot start preview, surface is invalid");
            }

            // Notify that we're ready to connect a preview
            EventBus.getDefault().post(new StreamingEvent.Ready());
            Log.i(TAG, "Streamer initialized successfully");

        } catch (Exception e) {
            Log.e(TAG, "Failed to initialize streamer", e);
            EventBus.getDefault().post(new StreamingEvent.Error("Initialization failed: " + e.getMessage()));
            if (sStatusCallback != null) {
                sStatusCallback.onStreamError("Initialization failed: " + e.getMessage());
            }
        }
    }

    private void releaseStreamer() {
        // Just call forceStopStreamingInternal which handles everything
        forceStopStreamingInternal();

<<<<<<< HEAD
                mStreamer.stopPreview();
                mStreamer.release();
                mStreamer = null;
                Log.i(TAG, "Streamer released");

                // Release wake locks after releasing the streamer
                releaseWakeLocks();
            } catch (Exception e) {
                Log.e(TAG, "Error releasing streamer", e);
                if (sStatusCallback != null) {
                    sStatusCallback.onStreamError("Error releasing streamer: " + e.getMessage());
                }
            }
        }
=======
        // Release wake locks after everything is cleaned up
        releaseWakeLocks();
>>>>>>> ed295e98
    }

    /**
     * Set the RTMP URL for streaming
     * @param rtmpUrl RTMP URL in format rtmp://server/app/streamKey
     */
    public void setRtmpUrl(String rtmpUrl) {
        this.mRtmpUrl = rtmpUrl;
        Log.i(TAG, "RTMP URL set: " + rtmpUrl);
    }

    /**
     * Start streaming to the configured RTMP URL
     */
    @RequiresPermission(Manifest.permission.CAMERA)
    public void startStreaming() {
<<<<<<< HEAD
        // Check if camera is busy with photo/video capture BEFORE attempting to stream
        if (com.augmentos.asg_client.camera.CameraNeo.isCameraInUse()) {
            String error = "camera_busy";
            Log.e(TAG, "Cannot start RTMP stream - camera is busy with photo/video capture");
            EventBus.getDefault().post(new StreamingEvent.Error(error));
            if (sStatusCallback != null) {
                sStatusCallback.onStreamError(error);
            }
            return;
        }

        if (mStreamer == null) {
            String error = "Streamer not initialized";
            EventBus.getDefault().post(new StreamingEvent.Error(error));
            if (sStatusCallback != null) {
                sStatusCallback.onStreamError(error);
=======
        synchronized (mStateLock) {
            // Always force a clean stop/start cycle for new stream requests
            if (mStreamState != StreamState.IDLE) {
                Log.i(TAG, "Stream request received while in state: " + mStreamState + " - forcing clean restart");
                // Force stop and clean up everything
                forceStopStreamingInternal();

                // Wait a bit for resources to be released
                try {
                    Thread.sleep(500);
                } catch (InterruptedException e) {
                    Log.w(TAG, "Interrupted while waiting for stream cleanup");
                }
>>>>>>> ed295e98
            }

            // Double-check that pending reconnections are cancelled
            if (mReconnectHandler != null) {
                mReconnectHandler.removeCallbacksAndMessages(null);
            }

            // Ensure reconnection state is clean
            if (mReconnectAttempts > 0 || mReconnecting) {
                Log.w(TAG, "Cleaning up stale reconnection state - attempts: " + mReconnectAttempts + ", reconnecting: " + mReconnecting);
                mReconnectAttempts = 0;
                mReconnecting = false;
            }

            // Increment reconnection sequence to invalidate any pending reconnection handlers
            mReconnectionSequence++;
            Log.d(TAG, "Starting new stream with reconnection sequence: " + mReconnectionSequence);

            // Check if camera is busy with photo/video capture BEFORE attempting to stream
            if (CameraNeo.isCameraInUse()) {
                String error = "camera_busy";
                Log.e(TAG, "Cannot start RTMP stream - camera is busy with photo/video capture");
                EventBus.getDefault().post(new StreamingEvent.Error(error));
                if (sStatusCallback != null) {
                    sStatusCallback.onStreamError(error);
                }
                return;
            }

            if (mRtmpUrl == null || mRtmpUrl.isEmpty()) {
                String error = "RTMP URL not set";
                EventBus.getDefault().post(new StreamingEvent.Error(error));
                if (sStatusCallback != null) {
                    sStatusCallback.onStreamError(error);
                }
                return;
            }

            // Mark state as starting
            mStreamState = StreamState.STARTING;
        }

        try {
            // Always wake up the screen before any camera access
            // This is crucial for reconnection attempts when screen might be off
            Log.d(TAG, "Waking up screen before camera access");
            wakeUpScreen();

            // Give the wake lock a moment to take effect before accessing camera
            try {
                Thread.sleep(100);
            } catch (InterruptedException e) {
                Log.w(TAG, "Interrupted while waiting for wake lock");
            }

            // Reinitialize streamer if needed
            if (mStreamer == null) {
                Log.i(TAG, "Streamer is null, reinitializing");
                initStreamer();

                // Wait a bit for initialization
                try {
                    Thread.sleep(200);
                } catch (InterruptedException e) {
                    Log.w(TAG, "Interrupted while waiting for streamer init");
                }
            }

            if (mReconnecting) {
                Log.i(TAG, "Attempting to reconnect to " + mRtmpUrl + " (Attempt " + mReconnectAttempts + ")");
                if (sStatusCallback != null) {
                    sStatusCallback.onReconnecting(mReconnectAttempts, MAX_RECONNECT_ATTEMPTS, "connection_retry");
                }
            } else {
                Log.i(TAG, "Starting streaming to " + mRtmpUrl);
                if (sStatusCallback != null) {
                    sStatusCallback.onStreamStarting(mRtmpUrl);
                }
            }

<<<<<<< HEAD
            // Ensure camera preview is running before starting stream
            if (mSurface != null && mSurface.isValid()) {
                try {
                    mStreamer.startPreview(mSurface, "0");
                    Log.d(TAG, "Restarted camera preview for streaming");
                } catch (Exception e) {
                    Log.w(TAG, "Preview already running or failed to restart: " + e.getMessage());
                    // Continue anyway - preview might already be active
                }
            } else {
                Log.w(TAG, "Surface invalid, recreating before starting stream");
                createSurface();
                if (mSurface != null && mSurface.isValid()) {
                    mStreamer.startPreview(mSurface, "0");
                    Log.d(TAG, "Created new surface and started preview");
                }
=======
            // Always recreate surface for a fresh start
            Log.d(TAG, "Creating fresh surface for streaming");
            releaseSurface();
            createSurface();

            if (mSurface != null && mSurface.isValid()) {
                try {
                    mStreamer.stopPreview(); // Stop any existing preview first
                } catch (Exception e) {
                    Log.d(TAG, "No preview to stop: " + e.getMessage());
                }

                // Start fresh preview
                mStreamer.startPreview(mSurface, "0");
                Log.d(TAG, "Started camera preview for streaming");
            } else {
                throw new Exception("Failed to create valid surface for streaming");
>>>>>>> ed295e98
            }

            // For Kotlin's suspend functions, we need to provide a Continuation
            mStreamer.startStream(mRtmpUrl, new Continuation<Unit>() {
                @Override
                public CoroutineContext getContext() {
                    return EmptyCoroutineContext.INSTANCE;
                }

                @Override
                public void resumeWith(Object o) {
                    synchronized (mStateLock) {
                        if (o instanceof Throwable) {
                            String errorMsg = "Failed to start streaming: " + ((Throwable) o).getMessage();
                            Log.e(TAG, "Error starting stream", (Throwable)o);
                            mStreamState = StreamState.IDLE;
                            mIsStreaming = false;
                            EventBus.getDefault().post(new StreamingEvent.Error(errorMsg));
                            if (sStatusCallback != null) {
                                sStatusCallback.onStreamError(errorMsg);
                            }
                            // Schedule reconnect if we couldn't start the stream
                            scheduleReconnect("start_error");
                        } else {
                            // Don't set STREAMING state yet - wait for actual RTMP connection
                            // Keep state as STARTING until OnConnectionListener.onSuccess() is called
                            Log.d(TAG, "Stream initialization succeeded, waiting for RTMP connection...");
                            mIsStreaming = false; // Not actually streaming until connected

                            // Track stream timing
                            long currentTime = System.currentTimeMillis();
                            if (mReconnecting) {
                                Log.d(TAG, "Stream initialization succeeded during reconnection attempt " + mReconnectAttempts);
                            } else {
                                // Fresh stream start - but wait for actual RTMP connection before reporting success
                                mStreamStartTime = currentTime;
                                Log.d(TAG, "🔄 STREAM INITIALIZING at " + new java.text.SimpleDateFormat("HH:mm:ss.SSS").format(new java.util.Date(currentTime)));
                                Log.i(TAG, "Stream initialization completed for " + mRtmpUrl + " - waiting for RTMP connection");
                                // Note: onStreamStarted() is called from OnConnectionListener.onSuccess() when connection is actually established
                            }
                            // Don't post Started event yet - wait for actual connection
                            EventBus.getDefault().post(new StreamingEvent.Initializing());
                        }
                    }
                }
            });
        } catch (Exception e) {
            String errorMsg = "Failed to start streaming: " + e.getMessage();
            Log.e(TAG, errorMsg, e);

            // Check if this is a camera access issue due to power policy
            if (e.getMessage() != null && e.getMessage().contains("CAMERA_DISABLED") &&
                e.getMessage().contains("disabled by policy")) {
                Log.w(TAG, "Camera disabled by power policy - likely screen is off during reconnection");
                errorMsg = "Camera disabled by power policy (screen off) - " + e.getMessage();
            }

            synchronized (mStateLock) {
                mStreamState = StreamState.IDLE;
                mIsStreaming = false;
            }
            EventBus.getDefault().post(new StreamingEvent.Error(errorMsg));
            if (sStatusCallback != null) {
                sStatusCallback.onStreamError(errorMsg);
            }
            // Schedule reconnect on exception
            scheduleReconnect("start_exception");
        }
    }

    /**
     * Stop the current streaming session
     */
    public void stopStreaming() {
        synchronized (mStateLock) {
            if (mStreamState == StreamState.STOPPING) {
                Log.w(TAG, "Already stopping stream");
                return;
            }
            mStreamState = StreamState.STOPPING;
        }

        Log.i(TAG, "Stopping streaming");
        forceStopStreamingInternal();
    }

    /**
     * Force stop streaming and clean up all resources
     * This method performs a complete cleanup regardless of current state
     */
    private void forceStopStreamingInternal() {
        Log.d(TAG, "Force stopping stream and cleaning up resources");

        // Increment reconnection sequence to invalidate any pending handlers
        mReconnectionSequence++;
        Log.d(TAG, "Stopping stream, invalidating reconnection handlers with new sequence: " + mReconnectionSequence);

        // Cancel any pending reconnects
        if (mReconnectHandler != null) {
            mReconnectHandler.removeCallbacksAndMessages(null);
        }

        // Cancel timeout timer
        cancelStreamTimeout();

        // Reset state flags
        mReconnecting = false;
        mReconnectAttempts = 0;

        // Stop the stream if we have a streamer
        if (mStreamer != null) {
            try {
                // Force stop the stream
                mStreamer.stopStream(new Continuation<kotlin.Unit>() {
                    @Override
                    public CoroutineContext getContext() {
                        return EmptyCoroutineContext.INSTANCE;
                    }

                    @Override
                    public void resumeWith(Object o) {
                        if (o instanceof Throwable) {
<<<<<<< HEAD
                            String errorMsg = "Failed to stop streaming: " + ((Throwable) o).getMessage();
                            Log.e(TAG, "Error stopping stream", (Throwable)o);
                            EventBus.getDefault().post(new StreamingEvent.Error(errorMsg));
                            if (sStatusCallback != null) {
                                sStatusCallback.onStreamError(errorMsg);
                            }
                        } else {
                            mIsStreaming = false;
                            mReconnecting = false;

                            // Stop camera preview when streaming stops
                            try {
                                if (mStreamer != null) {
                                    mStreamer.stopPreview();
                                    Log.d(TAG, "Camera preview stopped");
                                }
                            } catch (Exception e) {
                                Log.e(TAG, "Error stopping camera preview", e);
                            }

                            updateNotification();
                            Log.i(TAG, "Streaming stopped");
                            if (sStatusCallback != null) {
                                sStatusCallback.onStreamStopped();
                            }
                            EventBus.getDefault().post(new StreamingEvent.Stopped());
=======
                            Log.e(TAG, "Error during stream stop", (Throwable)o);
>>>>>>> ed295e98
                        }
                        Log.d(TAG, "Stream stop completed");
                    }
                });
            } catch (Exception e) {
                Log.e(TAG, "Exception stopping stream", e);
            }

            // Stop preview
            try {
                mStreamer.stopPreview();
                Log.d(TAG, "Camera preview stopped");
            } catch (Exception e) {
                Log.e(TAG, "Error stopping preview", e);
            }

            // Release the streamer completely
            try {
                mStreamer.release();
                Log.d(TAG, "Streamer released");
            } catch (Exception e) {
                Log.e(TAG, "Error releasing streamer", e);
            }

            mStreamer = null;
        }

        // Release surface
        releaseSurface();

        // Update state
        synchronized (mStateLock) {
            mStreamState = StreamState.IDLE;
            mIsStreaming = false;
            mIsStreamingActive = false;

            // Log stream ID being cleared for debugging
            if (mCurrentStreamId != null) {
                Log.d(TAG, "Clearing stream ID: " + mCurrentStreamId);
            }
            mCurrentStreamId = null;

            // Reset stream timing
            mStreamStartTime = 0;
            mLastReconnectionTime = 0;
        }

        // Notify listeners
        updateNotificationIfImportant();
        if (sStatusCallback != null) {
            sStatusCallback.onStreamStopped();
        }
        EventBus.getDefault().post(new StreamingEvent.Stopped());

        Log.i(TAG, "Streaming stopped and cleaned up");
    }

    /**
     * Schedule a reconnection attempt with exponential backoff
     * @param reason The reason for the reconnection
     */
    private void scheduleReconnect(String reason) {
        // Don't reconnect if we've reached the max attempts
        if (mReconnectAttempts >= MAX_RECONNECT_ATTEMPTS) {
            Log.w(TAG, "Maximum reconnection attempts reached, giving up.");
            EventBus.getDefault().post(new StreamingEvent.Error("Maximum reconnection attempts reached"));
            if (sStatusCallback != null) {
                // Only use onReconnectFailed to avoid duplicate error messages
                sStatusCallback.onReconnectFailed(MAX_RECONNECT_ATTEMPTS);
            }

            // Stop streaming completely when max attempts reached
            stopStreaming();
            return;
        }

        // Cancel any existing reconnect attempts
        if (mReconnectHandler != null) {
            mReconnectHandler.removeCallbacksAndMessages(null);
        }

        // Calculate delay with exponential backoff
        mReconnectAttempts++;
        long delay = calculateReconnectDelay(mReconnectAttempts);

        Log.d(TAG, "Scheduling reconnection attempt #" + mReconnectAttempts +
                " in " + delay + "ms (reason: " + reason + ")");

        if (sStatusCallback != null) {
            sStatusCallback.onReconnecting(mReconnectAttempts, MAX_RECONNECT_ATTEMPTS, reason);
        }

        mReconnecting = true;
        updateNotificationIfImportant();

        // Capture the current sequence ID
        final int currentSequence = mReconnectionSequence;

        // Schedule the reconnection
        mReconnectHandler.postDelayed(() -> {
            Log.d(TAG, "Executing reconnection attempt #" + mReconnectAttempts + " (sequence: " + currentSequence + ")");

            // Check if this is still the current reconnection sequence
            if (currentSequence != mReconnectionSequence) {
                Log.d(TAG, "Ignoring stale reconnection handler (expected sequence: " + mReconnectionSequence + ", got: " + currentSequence + ")");
                return;
            }

            // Reset state and mark that we're reconnecting
            synchronized (mStateLock) {
                // Only proceed if we're not already stopped
                if (mStreamState != StreamState.IDLE && mStreamState != StreamState.STOPPING) {
                    mStreamState = StreamState.IDLE;
                    mIsStreaming = false;
                    mReconnecting = true;
                    startStreaming();
                } else {
                    Log.d(TAG, "Stream was stopped during reconnection delay, cancelling reconnection");
                }
            }
        }, delay);
    }

    /**
     * Calculate the reconnect delay with exponential backoff
     *
     * @param attempt Current attempt number
     * @return Delay in milliseconds
     */
    private long calculateReconnectDelay(int attempt) {
        // Base delay * backoff multiplier^(attempt-1) + small random jitter
        double jitter = Math.random() * 0.3 * INITIAL_RECONNECT_DELAY_MS; // 0-30% of base delay
        return (long) (INITIAL_RECONNECT_DELAY_MS * Math.pow(BACKOFF_MULTIPLIER, attempt - 1) + jitter);
    }

    /**
     * Interface for monitoring streaming status changes
     */
    public interface StreamingStatusCallback {
        /**
         * Called when streaming is starting (connecting)
         *
         * @param rtmpUrl The URL being connected to
         */
        void onStreamStarting(String rtmpUrl);

        /**
         * Called when streaming has started successfully
         *
         * @param rtmpUrl The URL connected to
         */
        void onStreamStarted(String rtmpUrl);

        /**
         * Called when streaming has stopped
         */
        void onStreamStopped();

        /**
         * Called when a connection is lost and reconnection is being attempted
         *
         * @param attempt     Current reconnection attempt number
         * @param maxAttempts Maximum number of attempts that will be made
         * @param reason      Reason for reconnection
         */
        void onReconnecting(int attempt, int maxAttempts, String reason);

        /**
         * Called when reconnection was successful
         *
         * @param rtmpUrl The URL reconnected to
         * @param attempt The attempt number that succeeded
         */
        void onReconnected(String rtmpUrl, int attempt);

        /**
         * Called when all reconnection attempts have failed
         *
         * @param maxAttempts The maximum number of attempts that were made
         */
        void onReconnectFailed(int maxAttempts);

        /**
         * Called when a streaming error occurs
         *
         * @param error Error message
         */
        void onStreamError(String error);
    }

    /**
     * Register a callback to receive streaming status updates
     *
     * @param callback The callback to register, or null to unregister
     */
    public static void setStreamingStatusCallback(StreamingStatusCallback callback) {
        sStatusCallback = callback;
        Log.d(TAG, "Streaming status callback " + (callback != null ? "registered" : "unregistered"));
    }

    /**
     * Schedule a timeout for the current stream
     * @param streamId The stream ID to track
     */
    private void scheduleStreamTimeout(String streamId) {
        cancelStreamTimeout(); // Cancel any existing timeout

        mCurrentStreamId = streamId;
        mIsStreamingActive = true;

<<<<<<< HEAD
        Log.d(TAG, "Scheduling stream timeout for streamId: " + streamId + " (" + STREAM_TIMEOUT_MS + "ms)");

=======
>>>>>>> ed295e98
        mRtmpStreamTimeoutTimer = new Timer("RtmpStreamTimeout-" + streamId);
        mRtmpStreamTimeoutTimer.schedule(new TimerTask() {
            @Override
            public void run() {
                Log.w(TAG, "Stream timeout triggered for streamId: " + streamId);
                mTimeoutHandler.post(() -> handleStreamTimeout(streamId));
            }
        }, STREAM_TIMEOUT_MS);
    }


    /**
     * Handle stream timeout - stop streaming due to no keep-alive
     * @param streamId The stream ID that timed out
     */
    private void handleStreamTimeout(String streamId) {
<<<<<<< HEAD
        if (mCurrentStreamId != null && mCurrentStreamId.equals(streamId) && mIsStreamingActive) {
            Log.w(TAG, "Stream timed out due to missing keep-alive messages: " + streamId);

            // Notify about timeout
            EventBus.getDefault().post(new StreamingEvent.Error("Stream timed out - no keep-alive from cloud"));
            if (sStatusCallback != null) {
                sStatusCallback.onStreamError("Stream timed out - no keep-alive from cloud");
            }

            // Stop camera preview immediately on timeout
            try {
                if (mStreamer != null) {
                    mStreamer.stopPreview();
                    Log.d(TAG, "Camera preview stopped due to timeout");
                }
            } catch (Exception e) {
                Log.e(TAG, "Error stopping camera preview on timeout", e);
            }

            // Stop the stream
            stopStreaming();
            mIsStreamingActive = false;
            mCurrentStreamId = null;
        } else {
            Log.d(TAG, "Ignoring timeout for old stream: " + streamId +
                  " (current: " + mCurrentStreamId + ", active: " + mIsStreamingActive + ")");
=======
        synchronized (mStateLock) {
            if (mCurrentStreamId != null && mCurrentStreamId.equals(streamId) && mIsStreamingActive) {
                Log.w(TAG, "Stream timed out due to missing keep-alive messages: " + streamId);

                // Notify about timeout
                EventBus.getDefault().post(new StreamingEvent.Error("Stream timed out - no keep-alive from cloud"));
                if (sStatusCallback != null) {
                    sStatusCallback.onStreamError("Stream timed out - no keep-alive from cloud");
                }

                // Force stop the stream immediately
                forceStopStreamingInternal();
            } else {
                Log.d(TAG, "Ignoring timeout for old stream: " + streamId +
                      " (current: " + mCurrentStreamId + ", active: " + mIsStreamingActive + ")");
            }
>>>>>>> ed295e98
        }
    }

    /**
     * Cancel the current stream timeout
     */
    private void cancelStreamTimeout() {
        if (mRtmpStreamTimeoutTimer != null) {
            Log.d(TAG, "Cancelling stream timeout timer");
            mRtmpStreamTimeoutTimer.cancel();
            mRtmpStreamTimeoutTimer = null;
        }
        mIsStreamingActive = false;
        mCurrentStreamId = null;
    }


    /**
     * Static convenience methods for controlling streaming from anywhere in the app
     */

    /**
     * Start streaming to the specified RTMP URL
     * @param context Context to use for starting the service
     * @param rtmpUrl RTMP URL to stream to
     * @param streamId Stream ID for tracking (can be null)
     */
    public static void startStreaming(Context context, String rtmpUrl, String streamId) {
        // If service is running, send direct command
        if (sInstance != null) {
            // Cancel any pending reconnections first
            if (sInstance.mReconnectHandler != null) {
                sInstance.mReconnectHandler.removeCallbacksAndMessages(null);
            }

            // Reset reconnection state before starting new stream
            sInstance.mReconnectAttempts = 0;
            sInstance.mReconnecting = false;

            sInstance.setRtmpUrl(rtmpUrl);
            sInstance.mCurrentStreamId = streamId; // Set the stream ID
            sInstance.startStreaming();
        } else {
            // Start the service with the provided URL and stream ID
            Intent intent = new Intent(context, RtmpStreamingService.class);
            intent.putExtra("rtmp_url", rtmpUrl);
            if (streamId != null && !streamId.isEmpty()) {
                intent.putExtra("stream_id", streamId);
            }
            context.startService(intent);
        }
    }

    /**
     * Start streaming to the specified RTMP URL (legacy method without streamId)
     * @param context Context to use for starting the service
     * @param rtmpUrl RTMP URL to stream to
     */
    public static void startStreaming(Context context, String rtmpUrl) {
        startStreaming(context, rtmpUrl, null);
    }

    /**
     * Stop streaming
     * @param context Context to use for accessing the service
     */
    public static void stopStreaming(Context context) {
        // If service is running, send direct command
        if (sInstance != null) {
            sInstance.stopStreaming();
        } else {
            // Try to stop via EventBus (in case service is running but instance reference was lost)
            EventBus.getDefault().post(new StreamingCommand.Stop());
        }
    }

    /**
     * Check if streaming is active
     *
     * @return true if streaming, false if not or if service is not running
     */
    public static boolean isStreaming() {
        if (sInstance != null) {
            synchronized (sInstance.mStateLock) {
                return sInstance.mStreamState == StreamState.STREAMING ||
                       sInstance.mStreamState == StreamState.STARTING;
            }
        }
        return false;
    }

    /**
     * Check if the service is trying to reconnect
     *
     * @return true if reconnecting, false if not or if service is not running
     */
    public static boolean isReconnecting() {
        return sInstance != null && sInstance.mReconnecting;
    }

    /**
     * Get the current reconnection attempt count
     *
     * @return The number of reconnection attempts, or 0 if not reconnecting or service not running
     */
    public static int getReconnectAttempt() {
        return sInstance != null ? sInstance.mReconnectAttempts : 0;
    }

    /**
     * Start timeout tracking for a stream (static convenience method)
     * @param streamId The stream ID to track
     */
    public static void startStreamTimeout(String streamId) {
        if (sInstance != null) {
            sInstance.scheduleStreamTimeout(streamId);
<<<<<<< HEAD
=======
        } else {
            Log.e(TAG, "Cannot start timeout tracking, sInstance is null");
>>>>>>> ed295e98
        }
    }

    /**
     * Reset timeout for a stream (static convenience method)
     * @param streamId The stream ID that sent keep-alive
<<<<<<< HEAD
     */
    public static void resetStreamTimeout(String streamId) {
=======
     * @return true if stream ID was valid and timeout was reset, false if unknown stream ID
     */
    public static boolean resetStreamTimeout(String streamId) {
>>>>>>> ed295e98
        if (sInstance != null) {
            if (sInstance.mCurrentStreamId != null && sInstance.mCurrentStreamId.equals(streamId) && sInstance.mIsStreamingActive) {
                Log.d(TAG, "Resetting stream timeout for streamId: " + streamId);
                sInstance.scheduleStreamTimeout(streamId); // Reschedule with fresh timeout
<<<<<<< HEAD
            } else {
                Log.w(TAG, "Received keep-alive for unknown or inactive stream: " + streamId +
                      " (current: " + sInstance.mCurrentStreamId + ", active: " + sInstance.mIsStreamingActive + ")");
            }
        }
=======
                return true;
            } else {
                Log.w(TAG, "Received keep-alive for unknown or inactive stream: " + streamId +
                      " (current: " + sInstance.mCurrentStreamId + ", active: " + sInstance.mIsStreamingActive + ")");
                return false;
            }
        }
        return false;
    }

    /**
     * Determine if an error is retryable (network/connection) or fatal (config/permission)
     * @param error The StreamPackError to classify
     * @return true if the error should trigger reconnection attempts, false if it's fatal
     */
    private boolean isRetryableError(StreamPackError error) {
        String message = error.getMessage();
        if (message == null) {
            // Unknown error, default to retry
            return true;
        }

        // Log the error for debugging
        Log.d(TAG, "Classifying error: " + message);

        // Network/connection errors that should trigger reconnection
        if (message.contains("SocketException") ||
            message.contains("Connection") ||
            message.contains("Timeout") ||
            message.contains("Network") ||
            message.contains("UnknownHostException") ||
            message.contains("IOException") ||
            message.contains("ECONNREFUSED") ||
            message.contains("ETIMEDOUT")) {
            Log.d(TAG, "Error classified as RETRYABLE (network issue)");
            return true;
        }

        // Fatal errors that shouldn't retry
        if (message.contains("Permission") ||
            message.contains("permission") ||
            message.contains("Invalid URL") ||
            message.contains("invalid url") ||
            message.contains("Authentication") ||
            message.contains("authentication") ||
            message.contains("Unauthorized") ||
            message.contains("Codec") ||
            message.contains("codec") ||
            message.contains("Not supported") ||
            message.contains("Illegal") ||
            message.contains("Invalid parameter")) {
            Log.d(TAG, "Error classified as FATAL (configuration/permission issue)");
            return false;
        }

        // Camera-specific errors that are usually fatal
        if (message.contains("Camera") &&
            (message.contains("busy") ||
             message.contains("in use") ||
             message.contains("failed to connect"))) {
            Log.d(TAG, "Error classified as FATAL (camera unavailable)");
            return false;
        }

        // Default to retry for unknown errors
        Log.d(TAG, "Error classified as RETRYABLE (unknown error, defaulting to retry)");
        return true;
    }

    /**
     * Determine if an error message string is retryable (network/connection) or fatal (config/permission)
     * @param message The error message string to classify
     * @return true if the error should trigger reconnection attempts, false if it's fatal
     */
    private boolean isRetryableErrorString(String message) {
        if (message == null) {
            // Unknown error, default to retry
            return true;
        }

        // Log the error for debugging
        Log.d(TAG, "Classifying error message: " + message);

        // Network/connection errors that should trigger reconnection
        if (message.contains("SocketException") ||
            message.contains("Connection") ||
            message.contains("Timeout") ||
            message.contains("Network") ||
            message.contains("UnknownHostException") ||
            message.contains("IOException") ||
            message.contains("ECONNREFUSED") ||
            message.contains("ETIMEDOUT")) {
            Log.d(TAG, "Error classified as RETRYABLE (network issue)");
            return true;
        }

        // Fatal errors that shouldn't retry
        if (message.contains("Permission") ||
            message.contains("permission") ||
            message.contains("Invalid URL") ||
            message.contains("invalid url") ||
            message.contains("Authentication") ||
            message.contains("authentication") ||
            message.contains("Unauthorized") ||
            message.contains("Codec") ||
            message.contains("codec") ||
            message.contains("Not supported") ||
            message.contains("Illegal") ||
            message.contains("Invalid parameter")) {
            Log.d(TAG, "Error classified as FATAL (configuration/permission issue)");
            return false;
        }

        // Camera-specific errors that are usually fatal
        if (message.contains("Camera") &&
            (message.contains("busy") ||
             message.contains("in use") ||
             message.contains("failed to connect"))) {
            Log.d(TAG, "Error classified as FATAL (camera unavailable)");
            return false;
        }

        // Default to retry for unknown errors
        Log.d(TAG, "Error classified as RETRYABLE (unknown error, defaulting to retry)");
        return true;
>>>>>>> ed295e98
    }

    /**
     * Wake up the screen to ensure camera can be accessed
     */
    private void wakeUpScreen() {
        Log.d(TAG, "Waking up screen for camera access");
        // Use the WakeLockManager to acquire both CPU and screen wake locks
        // For streaming we use longer timeout for CPU wake lock than for photo capture
        WakeLockManager.acquireFullWakeLock(this, 180000, 5000); // 3 min CPU, 5 sec screen
    }

    /**
     * Release any held wake locks
     */
    private void releaseWakeLocks() {
        WakeLockManager.releaseAllWakeLocks();
    }

    /**
     * Attaches a PreviewView to the streamer for displaying camera preview
     * This is optional and only used if you want to show the preview in an activity
     * @param previewView the PreviewView to use for preview
     */
    public void attachPreview(PreviewView previewView) {
        if (mStreamer != null && previewView != null) {
            try {
                // Set the streamer on the PreviewView
                previewView.setStreamer(mStreamer);
                Log.d(TAG, "Preview view attached successfully");
            } catch (Exception e) {
                Log.e(TAG, "Error attaching preview", e);
                EventBus.getDefault().post(new StreamingEvent.Error("Failed to attach preview: " + e.getMessage()));
            }
        } else {
            Log.e(TAG, "Cannot attach preview: streamer or preview view is null");
        }
    }

    /**
     * Handle commands from other components
     */
    @Subscribe(threadMode = ThreadMode.MAIN)
    public void onStreamingCommand(StreamingCommand command) {
        if (command instanceof StreamingCommand.Start) {
            // Reset reconnection state on explicit start command
            mReconnectAttempts = 0;
            mReconnecting = false;
            startStreaming();
        } else if (command instanceof StreamingCommand.Stop) {
            stopStreaming();
        } else if (command instanceof StreamingCommand.SetRtmpUrl) {
            setRtmpUrl(((StreamingCommand.SetRtmpUrl) command).getRtmpUrl());
        }
    }

    /**
     * Get the current stream ID
     * @return The current stream ID, or null if no stream is active
     */
    public static String getCurrentStreamId() {
        return sInstance != null ? sInstance.mCurrentStreamId : null;
    }
<<<<<<< HEAD
=======

    /**
     * Format duration in milliseconds to human-readable format
     * @param durationMs Duration in milliseconds
     * @return Formatted duration string (e.g., "5m 23s", "1h 15m 30s")
     */
    private static String formatDuration(long durationMs) {
        if (durationMs < 0) return "0s";

        long seconds = durationMs / 1000;
        long minutes = seconds / 60;
        long hours = minutes / 60;

        seconds = seconds % 60;
        minutes = minutes % 60;

        if (hours > 0) {
            return String.format("%dh %dm %ds", hours, minutes, seconds);
        } else if (minutes > 0) {
            return String.format("%dm %ds", minutes, seconds);
        } else {
            return String.format("%ds", seconds);
        }
    }
>>>>>>> ed295e98
}<|MERGE_RESOLUTION|>--- conflicted
+++ resolved
@@ -28,10 +28,7 @@
 import androidx.annotation.RequiresPermission;
 import androidx.core.app.NotificationCompat;
 
-<<<<<<< HEAD
-=======
 import com.augmentos.asg_client.camera.CameraNeo;
->>>>>>> ed295e98
 import com.augmentos.asg_client.utils.WakeLockManager;
 
 import org.greenrobot.eventbus.EventBus;
@@ -79,15 +76,12 @@
     private Handler mReconnectHandler;
     private boolean mReconnecting = false;
 
-<<<<<<< HEAD
-=======
     // Consecutive failure tracking to avoid interfering with library internal recovery
     private int mConsecutiveFailures = 0;
     private static final int MIN_CONSECUTIVE_FAILURES = 3; // Only take over after 3 consecutive failures
     private long mLastFailureTime = 0;
     private int mTotalFailures = 0; // Track total failures for debugging
 
->>>>>>> ed295e98
     // Keep-alive timeout parameters
     private Timer mRtmpStreamTimeoutTimer;
     private String mCurrentStreamId;
@@ -95,8 +89,6 @@
     private static final long STREAM_TIMEOUT_MS = 60000; // 60 seconds timeout
     private Handler mTimeoutHandler;
 
-<<<<<<< HEAD
-=======
     // Notification management
     private boolean mHasShownReconnectingNotification = false;
 
@@ -117,7 +109,6 @@
     // Reconnection sequence tracking to prevent stale handlers
     private int mReconnectionSequence = 0;
 
->>>>>>> ed295e98
     public class LocalBinder extends Binder {
         public RtmpStreamingService getService() {
             return RtmpStreamingService.this;
@@ -346,12 +337,8 @@
         try {
             Log.d(TAG, "Initializing streamer");
 
-<<<<<<< HEAD
-            // Wake up the screen before initializing camera
-=======
             // Wake up the screen before initializing camera (for initial setup)
             // Note: startStreaming() also calls wakeUpScreen() for reconnections
->>>>>>> ed295e98
             wakeUpScreen();
 
             // Create a surface for the camera
@@ -590,25 +577,8 @@
         // Just call forceStopStreamingInternal which handles everything
         forceStopStreamingInternal();
 
-<<<<<<< HEAD
-                mStreamer.stopPreview();
-                mStreamer.release();
-                mStreamer = null;
-                Log.i(TAG, "Streamer released");
-
-                // Release wake locks after releasing the streamer
-                releaseWakeLocks();
-            } catch (Exception e) {
-                Log.e(TAG, "Error releasing streamer", e);
-                if (sStatusCallback != null) {
-                    sStatusCallback.onStreamError("Error releasing streamer: " + e.getMessage());
-                }
-            }
-        }
-=======
         // Release wake locks after everything is cleaned up
         releaseWakeLocks();
->>>>>>> ed295e98
     }
 
     /**
@@ -625,24 +595,6 @@
      */
     @RequiresPermission(Manifest.permission.CAMERA)
     public void startStreaming() {
-<<<<<<< HEAD
-        // Check if camera is busy with photo/video capture BEFORE attempting to stream
-        if (com.augmentos.asg_client.camera.CameraNeo.isCameraInUse()) {
-            String error = "camera_busy";
-            Log.e(TAG, "Cannot start RTMP stream - camera is busy with photo/video capture");
-            EventBus.getDefault().post(new StreamingEvent.Error(error));
-            if (sStatusCallback != null) {
-                sStatusCallback.onStreamError(error);
-            }
-            return;
-        }
-
-        if (mStreamer == null) {
-            String error = "Streamer not initialized";
-            EventBus.getDefault().post(new StreamingEvent.Error(error));
-            if (sStatusCallback != null) {
-                sStatusCallback.onStreamError(error);
-=======
         synchronized (mStateLock) {
             // Always force a clean stop/start cycle for new stream requests
             if (mStreamState != StreamState.IDLE) {
@@ -656,7 +608,6 @@
                 } catch (InterruptedException e) {
                     Log.w(TAG, "Interrupted while waiting for stream cleanup");
                 }
->>>>>>> ed295e98
             }
 
             // Double-check that pending reconnections are cancelled
@@ -737,24 +688,6 @@
                 }
             }
 
-<<<<<<< HEAD
-            // Ensure camera preview is running before starting stream
-            if (mSurface != null && mSurface.isValid()) {
-                try {
-                    mStreamer.startPreview(mSurface, "0");
-                    Log.d(TAG, "Restarted camera preview for streaming");
-                } catch (Exception e) {
-                    Log.w(TAG, "Preview already running or failed to restart: " + e.getMessage());
-                    // Continue anyway - preview might already be active
-                }
-            } else {
-                Log.w(TAG, "Surface invalid, recreating before starting stream");
-                createSurface();
-                if (mSurface != null && mSurface.isValid()) {
-                    mStreamer.startPreview(mSurface, "0");
-                    Log.d(TAG, "Created new surface and started preview");
-                }
-=======
             // Always recreate surface for a fresh start
             Log.d(TAG, "Creating fresh surface for streaming");
             releaseSurface();
@@ -772,7 +705,6 @@
                 Log.d(TAG, "Started camera preview for streaming");
             } else {
                 throw new Exception("Failed to create valid surface for streaming");
->>>>>>> ed295e98
             }
 
             // For Kotlin's suspend functions, we need to provide a Continuation
@@ -895,36 +827,7 @@
                     @Override
                     public void resumeWith(Object o) {
                         if (o instanceof Throwable) {
-<<<<<<< HEAD
-                            String errorMsg = "Failed to stop streaming: " + ((Throwable) o).getMessage();
-                            Log.e(TAG, "Error stopping stream", (Throwable)o);
-                            EventBus.getDefault().post(new StreamingEvent.Error(errorMsg));
-                            if (sStatusCallback != null) {
-                                sStatusCallback.onStreamError(errorMsg);
-                            }
-                        } else {
-                            mIsStreaming = false;
-                            mReconnecting = false;
-
-                            // Stop camera preview when streaming stops
-                            try {
-                                if (mStreamer != null) {
-                                    mStreamer.stopPreview();
-                                    Log.d(TAG, "Camera preview stopped");
-                                }
-                            } catch (Exception e) {
-                                Log.e(TAG, "Error stopping camera preview", e);
-                            }
-
-                            updateNotification();
-                            Log.i(TAG, "Streaming stopped");
-                            if (sStatusCallback != null) {
-                                sStatusCallback.onStreamStopped();
-                            }
-                            EventBus.getDefault().post(new StreamingEvent.Stopped());
-=======
                             Log.e(TAG, "Error during stream stop", (Throwable)o);
->>>>>>> ed295e98
                         }
                         Log.d(TAG, "Stream stop completed");
                     }
@@ -1135,11 +1038,6 @@
         mCurrentStreamId = streamId;
         mIsStreamingActive = true;
 
-<<<<<<< HEAD
-        Log.d(TAG, "Scheduling stream timeout for streamId: " + streamId + " (" + STREAM_TIMEOUT_MS + "ms)");
-
-=======
->>>>>>> ed295e98
         mRtmpStreamTimeoutTimer = new Timer("RtmpStreamTimeout-" + streamId);
         mRtmpStreamTimeoutTimer.schedule(new TimerTask() {
             @Override
@@ -1156,34 +1054,6 @@
      * @param streamId The stream ID that timed out
      */
     private void handleStreamTimeout(String streamId) {
-<<<<<<< HEAD
-        if (mCurrentStreamId != null && mCurrentStreamId.equals(streamId) && mIsStreamingActive) {
-            Log.w(TAG, "Stream timed out due to missing keep-alive messages: " + streamId);
-
-            // Notify about timeout
-            EventBus.getDefault().post(new StreamingEvent.Error("Stream timed out - no keep-alive from cloud"));
-            if (sStatusCallback != null) {
-                sStatusCallback.onStreamError("Stream timed out - no keep-alive from cloud");
-            }
-
-            // Stop camera preview immediately on timeout
-            try {
-                if (mStreamer != null) {
-                    mStreamer.stopPreview();
-                    Log.d(TAG, "Camera preview stopped due to timeout");
-                }
-            } catch (Exception e) {
-                Log.e(TAG, "Error stopping camera preview on timeout", e);
-            }
-
-            // Stop the stream
-            stopStreaming();
-            mIsStreamingActive = false;
-            mCurrentStreamId = null;
-        } else {
-            Log.d(TAG, "Ignoring timeout for old stream: " + streamId +
-                  " (current: " + mCurrentStreamId + ", active: " + mIsStreamingActive + ")");
-=======
         synchronized (mStateLock) {
             if (mCurrentStreamId != null && mCurrentStreamId.equals(streamId) && mIsStreamingActive) {
                 Log.w(TAG, "Stream timed out due to missing keep-alive messages: " + streamId);
@@ -1200,7 +1070,6 @@
                 Log.d(TAG, "Ignoring timeout for old stream: " + streamId +
                       " (current: " + mCurrentStreamId + ", active: " + mIsStreamingActive + ")");
             }
->>>>>>> ed295e98
         }
     }
 
@@ -1317,36 +1186,21 @@
     public static void startStreamTimeout(String streamId) {
         if (sInstance != null) {
             sInstance.scheduleStreamTimeout(streamId);
-<<<<<<< HEAD
-=======
         } else {
             Log.e(TAG, "Cannot start timeout tracking, sInstance is null");
->>>>>>> ed295e98
         }
     }
 
     /**
      * Reset timeout for a stream (static convenience method)
      * @param streamId The stream ID that sent keep-alive
-<<<<<<< HEAD
-     */
-    public static void resetStreamTimeout(String streamId) {
-=======
      * @return true if stream ID was valid and timeout was reset, false if unknown stream ID
      */
     public static boolean resetStreamTimeout(String streamId) {
->>>>>>> ed295e98
         if (sInstance != null) {
             if (sInstance.mCurrentStreamId != null && sInstance.mCurrentStreamId.equals(streamId) && sInstance.mIsStreamingActive) {
                 Log.d(TAG, "Resetting stream timeout for streamId: " + streamId);
                 sInstance.scheduleStreamTimeout(streamId); // Reschedule with fresh timeout
-<<<<<<< HEAD
-            } else {
-                Log.w(TAG, "Received keep-alive for unknown or inactive stream: " + streamId +
-                      " (current: " + sInstance.mCurrentStreamId + ", active: " + sInstance.mIsStreamingActive + ")");
-            }
-        }
-=======
                 return true;
             } else {
                 Log.w(TAG, "Received keep-alive for unknown or inactive stream: " + streamId +
@@ -1472,7 +1326,6 @@
         // Default to retry for unknown errors
         Log.d(TAG, "Error classified as RETRYABLE (unknown error, defaulting to retry)");
         return true;
->>>>>>> ed295e98
     }
 
     /**
@@ -1536,8 +1389,6 @@
     public static String getCurrentStreamId() {
         return sInstance != null ? sInstance.mCurrentStreamId : null;
     }
-<<<<<<< HEAD
-=======
 
     /**
      * Format duration in milliseconds to human-readable format
@@ -1562,5 +1413,4 @@
             return String.format("%ds", seconds);
         }
     }
->>>>>>> ed295e98
 }