--- conflicted
+++ resolved
@@ -40,7 +40,6 @@
       ],
     },
     {
-<<<<<<< HEAD
       type: 'category',
       label: 'SDK Reference',
       link: {
@@ -73,11 +72,11 @@
         'reference/token-utils',
         'reference/utilities',
       ],
-=======
+    },
+    {
       type: 'doc',
       id: 'contributing',
       label: '👥 Contributing Guide',
->>>>>>> fd83be98
     },
   ],
 };
